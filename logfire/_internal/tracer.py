from __future__ import annotations

import json
import sys
import traceback
<<<<<<< HEAD
from collections import defaultdict
from dataclasses import dataclass, field
from threading import Lock
from typing import TYPE_CHECKING, Any, Callable, Mapping, Sequence, cast
from weakref import WeakKeyDictionary, WeakValueDictionary
=======
from collections.abc import Mapping, Sequence
from dataclasses import dataclass, field
from threading import Lock
from typing import TYPE_CHECKING, Any, Callable, cast
from weakref import WeakKeyDictionary, WeakSet
>>>>>>> 0465f5ec

import opentelemetry.trace as trace_api
from opentelemetry import context as context_api
from opentelemetry.context import Context
from opentelemetry.sdk.resources import Resource
from opentelemetry.sdk.trace import (
    ReadableSpan,
    SpanProcessor,
    Tracer as SDKTracer,
    TracerProvider as SDKTracerProvider,
)
from opentelemetry.sdk.trace.id_generator import IdGenerator
from opentelemetry.trace import Link, NonRecordingSpan, Span, SpanContext, SpanKind, Tracer, TracerProvider
from opentelemetry.trace.propagation import get_current_span
from opentelemetry.trace.status import Status, StatusCode
from opentelemetry.util import types as otel_types

from .constants import (
    ATTRIBUTES_MESSAGE_KEY,
    ATTRIBUTES_PENDING_SPAN_REAL_PARENT_KEY,
    ATTRIBUTES_SAMPLE_RATE_KEY,
    ATTRIBUTES_SPAN_TYPE_KEY,
    ATTRIBUTES_VALIDATION_ERROR_KEY,
    log_level_attributes,
)
from .utils import handle_internal_errors

if TYPE_CHECKING:
    from .config import LogfireConfig

try:
    from pydantic import ValidationError
except ImportError:  # pragma: no cover
    ValidationError = None


OPEN_SPANS: WeakValueDictionary[tuple[int, int], _LogfireWrappedSpan] = WeakValueDictionary()


@dataclass
class ProxyTracerProvider(TracerProvider):
    """A tracer provider that wraps another internal tracer provider allowing it to be re-assigned."""

    provider: TracerProvider
    config: LogfireConfig
    tracers: WeakKeyDictionary[_ProxyTracer, Callable[[], Tracer]] = field(default_factory=WeakKeyDictionary)  # type: ignore[reportUnknownVariableType]
    lock: Lock = field(default_factory=Lock)
    suppressed_scopes: set[str] = field(default_factory=set)  # type: ignore[reportUnknownVariableType]

    def set_provider(self, provider: SDKTracerProvider) -> None:
        with self.lock:
            self.provider = provider
            for tracer, factory in self.tracers.items():
                tracer.set_tracer(factory())

    def suppress_scopes(self, *scopes: str) -> None:
        with self.lock:
            self.suppressed_scopes.update(scopes)
            for tracer, factory in self.tracers.items():
                if tracer.instrumenting_module_name in scopes:
                    tracer.set_tracer(factory())

    def get_tracer(
        self,
        instrumenting_module_name: str,
        *args: Any,
        is_span_tracer: bool = True,
        **kwargs: Any,
    ) -> _ProxyTracer:
        with self.lock:

            def make() -> Tracer:
                if instrumenting_module_name in self.suppressed_scopes:
                    return SuppressedTracer()
                else:
                    return self.provider.get_tracer(instrumenting_module_name, *args, **kwargs)

            tracer = _ProxyTracer(instrumenting_module_name, make(), self, is_span_tracer)
            self.tracers[tracer] = make
            return tracer

    def add_span_processor(self, span_processor: Any) -> None:  # pragma: no cover
        with self.lock:
            if isinstance(self.provider, SDKTracerProvider):
                self.provider.add_span_processor(span_processor)

    def shutdown(self) -> None:
        with self.lock:
            if isinstance(self.provider, SDKTracerProvider):
                self.provider.shutdown()

    @property
    def resource(self) -> Resource:  # pragma: no cover
        with self.lock:
            if isinstance(self.provider, SDKTracerProvider):
                return self.provider.resource
            return Resource.create({'service.name': self.config.service_name})

    def force_flush(self, timeout_millis: int = 30000) -> bool:
        with self.lock:
            if isinstance(self.provider, SDKTracerProvider):  # pragma: no branch
                return self.provider.force_flush(timeout_millis)
            return True  # pragma: no cover


@dataclass
class SpanMetric:
    details: dict[tuple[tuple[str, otel_types.AttributeValue], ...], float] = field(
        default_factory=lambda: defaultdict(int)
    )

    def dump(self):
        return {
            'details': [{'attributes': dict(attributes), 'total': total} for attributes, total in self.details.items()],
            'total': sum(total for total in self.details.values()),
        }

    def increment(self, attributes: Mapping[str, otel_types.AttributeValue], value: float):
        key = tuple(sorted(attributes.items()))
        self.details[key] += value


@dataclass(eq=False)
class _LogfireWrappedSpan(trace_api.Span, ReadableSpan):
    """A span that wraps another span and overrides some behaviors in a logfire-specific way.

    In particular:
    * Stores a reference to itself in `OPEN_SPANS`, used to close open spans when the program exits
    * Adds some logfire-specific tweaks to the exception recording behavior
    * Overrides end() to use a timestamp generator if one was provided
    """

    span: Span
    ns_timestamp_generator: Callable[[], int]
    metrics: dict[str, SpanMetric] = field(default_factory=lambda: defaultdict(SpanMetric))

    def __post_init__(self):
        OPEN_SPANS[self._open_spans_key()] = self

    def end(self, end_time: int | None = None) -> None:
        with handle_internal_errors:
            OPEN_SPANS.pop(self._open_spans_key(), None)
            if self.metrics:
                self.span.set_attribute(
                    'logfire.metrics', json.dumps({name: metric.dump() for name, metric in self.metrics.items()})
                )
        self.span.end(end_time or self.ns_timestamp_generator())

    def _open_spans_key(self):
        return _open_spans_key(self.span.get_span_context())

    def get_span_context(self) -> SpanContext:
        return self.span.get_span_context()

    def set_attributes(self, attributes: Mapping[str, otel_types.AttributeValue]) -> None:
        self.span.set_attributes(attributes)

    def set_attribute(self, key: str, value: otel_types.AttributeValue) -> None:
        self.span.set_attribute(key, value)

    def add_link(self, context: SpanContext, attributes: otel_types.Attributes = None) -> None:
        return self.span.add_link(context, attributes)

    def add_event(
        self,
        name: str,
        attributes: otel_types.Attributes = None,
        timestamp: int | None = None,
    ) -> None:
        self.span.add_event(name, attributes, timestamp or self.ns_timestamp_generator())

    def update_name(self, name: str) -> None:  # pragma: no cover
        self.span.update_name(name)

    def is_recording(self) -> bool:
        return self.span.is_recording()

    def set_status(
        self,
        status: Status | StatusCode,
        description: str | None = None,
    ) -> None:
        self.span.set_status(status, description)

    def record_exception(
        self,
        exception: BaseException,
        attributes: otel_types.Attributes = None,
        timestamp: int | None = None,
        escaped: bool = False,
    ) -> None:
        timestamp = timestamp or self.ns_timestamp_generator()
        record_exception(self.span, exception, attributes=attributes, timestamp=timestamp, escaped=escaped)

    def increment_metric(self, name: str, attributes: Mapping[str, otel_types.AttributeValue], value: float) -> None:
        if not self.is_recording():
            return

        self.metrics[name].increment(attributes, value)
        if self.parent and (parent := OPEN_SPANS.get(_open_spans_key(self.parent))):
            parent.increment_metric(name, attributes, value)

    def __exit__(self, exc_type: type[BaseException] | None, exc_value: BaseException | None, traceback: Any) -> None:
        if self.is_recording():
            if isinstance(exc_value, BaseException):
                self.record_exception(exc_value, escaped=True)
            self.end()

    if not TYPE_CHECKING:  # pragma: no branch
        # for ReadableSpan
        def __getattr__(self, name: str) -> Any:
            return getattr(self.span, name)


def _open_spans_key(ctx: SpanContext) -> tuple[int, int]:
    return ctx.trace_id, ctx.span_id


@dataclass
class _ProxyTracer(Tracer):
    """A tracer that wraps another internal tracer allowing it to be re-assigned."""

    instrumenting_module_name: str
    tracer: Tracer
    provider: ProxyTracerProvider
    is_span_tracer: bool

    def __hash__(self) -> int:
        return id(self)

    def __eq__(self, other: object) -> bool:  # pragma: no cover
        return other is self

    def set_tracer(self, tracer: Tracer) -> None:
        self.tracer = tracer

    def start_span(
        self,
        name: str,
        context: Context | None = None,
        kind: SpanKind = SpanKind.INTERNAL,
        attributes: otel_types.Attributes = None,
        links: Sequence[Link] | None = None,
        start_time: int | None = None,
        record_exception: bool = True,
        set_status_on_exception: bool = True,
    ) -> Span:
        start_time = start_time or self.provider.config.advanced.ns_timestamp_generator()

        # Make a copy of the attributes since this method can be called by arbitrary external code,
        # e.g. third party instrumentation.
        attributes = {**(attributes or {})}
        if self.is_span_tracer:
            attributes[ATTRIBUTES_SPAN_TYPE_KEY] = 'span'
        attributes.setdefault(ATTRIBUTES_MESSAGE_KEY, name)

        span = self.tracer.start_span(
            name, context, kind, attributes, links, start_time, record_exception, set_status_on_exception
        )
        if not should_sample(span.get_span_context(), attributes):  # pragma: no cover
            span = trace_api.NonRecordingSpan(
                SpanContext(
                    trace_id=span.get_span_context().trace_id,
                    span_id=span.get_span_context().span_id,
                    is_remote=False,
                    trace_flags=trace_api.TraceFlags(
                        span.get_span_context().trace_flags & ~trace_api.TraceFlags.SAMPLED
                    ),
                )
            )
        return _LogfireWrappedSpan(
            span,
            ns_timestamp_generator=self.provider.config.advanced.ns_timestamp_generator,
        )

    # This means that `with start_as_current_span(...):`
    # is roughly equivalent to `with use_span(start_span(...)):`
    start_as_current_span = SDKTracer.start_as_current_span


class SuppressedTracer(Tracer):
    def start_span(self, name: str, context: Context | None = None, *args: Any, **kwargs: Any) -> Span:
        # Create a no-op span with the same SpanContext as the current span.
        # This means that any spans created within will have the current span as their parent,
        # as if this span didn't exist at all.
        return NonRecordingSpan(get_current_span(context).get_span_context())

    # This means that `with start_as_current_span(...):`
    # is roughly equivalent to `with use_span(start_span(...)):`
    start_as_current_span = SDKTracer.start_as_current_span


@dataclass
class PendingSpanProcessor(SpanProcessor):
    """Span processor that emits an extra pending span for each span as it starts.

    The pending span is emitted by calling `on_end` on the inner `processor`.
    This is intentionally not a `WrapperSpanProcessor` to avoid the default implementations of `on_end`
    and `shutdown`. This processor is expected to contain processors which are already included
    elsewhere in the pipeline where `on_end` and `shutdown` are called normally.
    """

    id_generator: IdGenerator
    processor: SpanProcessor

    def on_start(
        self,
        span: Span,
        parent_context: context_api.Context | None = None,
    ) -> None:
        assert isinstance(span, ReadableSpan) and isinstance(span, Span)
        if not span.is_recording():  # pragma: no cover
            # Span was sampled out, or has finished already (happens with tail sampling)
            return

        attributes = span.attributes
        if not attributes or attributes.get(ATTRIBUTES_SPAN_TYPE_KEY) not in (None, 'span'):
            return

        real_span_context = span.get_span_context()
        if not should_sample(real_span_context, attributes):  # pragma: no cover
            # Currently our own sampling is only checked after the span has started,
            # so we have to repeat that check here.
            # This might change in the future, see
            # https://linear.app/pydantic/issue/PYD-552/sampling-behaves-very-differently-depending-on-how-its-configured
            return

        span_context = SpanContext(
            trace_id=real_span_context.trace_id,
            span_id=self.id_generator.generate_span_id(),
            is_remote=False,
            trace_flags=real_span_context.trace_flags,
        )
        attributes = {
            **attributes,
            ATTRIBUTES_SPAN_TYPE_KEY: 'pending_span',
            # use str here since protobuf can't encode ints above 2^64,
            # see https://github.com/pydantic/platform/pull/388
            ATTRIBUTES_PENDING_SPAN_REAL_PARENT_KEY: trace_api.format_span_id(
                span.parent.span_id if span.parent else 0
            ),
        }
        start_and_end_time = span.start_time
        pending_span = ReadableSpan(
            name=span.name,
            context=span_context,
            parent=real_span_context,
            resource=span.resource,
            attributes=attributes,
            events=span.events,
            links=span.links,
            status=span.status,
            kind=span.kind,
            start_time=start_and_end_time,
            end_time=start_and_end_time,
            instrumentation_scope=span.instrumentation_scope,
        )
        self.processor.on_end(pending_span)


def should_sample(span_context: SpanContext, attributes: Mapping[str, otel_types.AttributeValue]) -> bool:
    """Determine if a span should be sampled.

    This is used to sample spans that are not sampled by the OTEL sampler.
    """
    sample_rate = get_sample_rate_from_attributes(attributes)
    return sample_rate is None or span_context.span_id <= round(sample_rate * 2**64)


def get_sample_rate_from_attributes(attributes: otel_types.Attributes) -> float | None:
    if not attributes:  # pragma: no cover
        return None
    return cast('float | None', attributes.get(ATTRIBUTES_SAMPLE_RATE_KEY))


@handle_internal_errors
def record_exception(
    span: trace_api.Span,
    exception: BaseException,
    *,
    attributes: otel_types.Attributes = None,
    timestamp: int | None = None,
    escaped: bool = False,
) -> None:
    """Similar to the OTEL SDK Span.record_exception method, with our own additions."""
    if is_starlette_http_exception_400(exception):
        span.set_attributes(log_level_attributes('warn'))

    # From https://opentelemetry.io/docs/specs/semconv/attributes-registry/exception/
    # `escaped=True` means that the exception is escaping the scope of the span.
    # This means we know that the exception hasn't been handled,
    # so we can set the OTEL status and the log level to error.
    elif escaped:
        set_exception_status(span, exception)
        span.set_attributes(log_level_attributes('error'))

    attributes = {**(attributes or {})}
    if ValidationError is not None and isinstance(exception, ValidationError):
        # insert a more detailed breakdown of pydantic errors
        try:
            err_json = exception.json(include_url=False)
        except TypeError:  # pragma: no cover
            # pydantic v1
            err_json = exception.json()
        span.set_attribute(ATTRIBUTES_VALIDATION_ERROR_KEY, err_json)
        attributes[ATTRIBUTES_VALIDATION_ERROR_KEY] = err_json

    if exception is not sys.exc_info()[1]:
        # OTEL's record_exception uses `traceback.format_exc()` which is for the current exception,
        # ignoring the passed exception.
        # So we override the stacktrace attribute with the correct one.
        stacktrace = ''.join(traceback.format_exception(type(exception), exception, exception.__traceback__))
        attributes['exception.stacktrace'] = stacktrace

    span.record_exception(exception, attributes=attributes, timestamp=timestamp, escaped=escaped)


def set_exception_status(span: trace_api.Span, exception: BaseException):
    span.set_status(
        trace_api.Status(
            status_code=StatusCode.ERROR,
            description=f'{exception.__class__.__name__}: {exception}',
        )
    )


def is_starlette_http_exception_400(exception: BaseException) -> bool:
    if 'starlette.exceptions' not in sys.modules:  # pragma: no cover
        return False

    from starlette.exceptions import HTTPException

    return isinstance(exception, HTTPException) and 400 <= exception.status_code < 500<|MERGE_RESOLUTION|>--- conflicted
+++ resolved
@@ -3,19 +3,12 @@
 import json
 import sys
 import traceback
-<<<<<<< HEAD
 from collections import defaultdict
-from dataclasses import dataclass, field
-from threading import Lock
-from typing import TYPE_CHECKING, Any, Callable, Mapping, Sequence, cast
-from weakref import WeakKeyDictionary, WeakValueDictionary
-=======
 from collections.abc import Mapping, Sequence
 from dataclasses import dataclass, field
 from threading import Lock
 from typing import TYPE_CHECKING, Any, Callable, cast
-from weakref import WeakKeyDictionary, WeakSet
->>>>>>> 0465f5ec
+from weakref import WeakKeyDictionary, WeakValueDictionary
 
 import opentelemetry.trace as trace_api
 from opentelemetry import context as context_api
