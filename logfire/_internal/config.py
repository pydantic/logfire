--- conflicted
+++ resolved
@@ -127,7 +127,6 @@
     show_project_link: bool = True
     """Whether to print the URL of the Logfire project after initialization."""
 
-<<<<<<< HEAD
 
 @dataclass
 class AdvancedOptions:
@@ -142,8 +141,6 @@
     ns_timestamp_generator: Callable[[], int] = time.time_ns
     """Generator for nanosecond start and end timestamps of spans."""
 
-=======
->>>>>>> 990a5b35
 
 @dataclass
 class PydanticPlugin:
@@ -214,12 +211,8 @@
             [f-string magic](https://logfire.pydantic.dev/docs/guides/onboarding_checklist/add_manual_tracing/#f-strings).
             If `None` uses the `LOGFIRE_INSPECT_ARGUMENTS` environment variable.
             Defaults to `True` if and only if the Python version is at least 3.11.
-<<<<<<< HEAD
-        sampling: Sampling options. See the [sampling guide](https://docs.pydantic.dev/logfire/guides/advanced/sampling/).
         advanced: Advanced options primarily used for testing by Logfire developers.
-=======
         sampling: Sampling options. See the [sampling guide](https://logfire.pydantic.dev/docs/guides/advanced/sampling/).
->>>>>>> 990a5b35
     """
     processors = deprecated_kwargs.pop('processors', None)  # type: ignore
     if processors is not None:  # pragma: no cover
@@ -292,7 +285,6 @@
             DeprecationWarning,
         )
 
-<<<<<<< HEAD
     base_url = deprecated_kwargs.pop('base_url', None)  # type: ignore
     id_generator = deprecated_kwargs.pop('id_generator', None)  # type: ignore
     ns_timestamp_generator = deprecated_kwargs.pop('ns_timestamp_generator', None)  # type: ignore
@@ -301,8 +293,6 @@
             '`base_url`, `id_generator`, and `ns_timestamp_generator` should be set using the `advanced` argument.'
         )
 
-=======
->>>>>>> 990a5b35
     if deprecated_kwargs:
         raise TypeError(f'configure() got unexpected keyword arguments: {", ".join(deprecated_kwargs)}')
 
@@ -461,7 +451,6 @@
             )
         self.sampling = sampling
 
-<<<<<<< HEAD
         if isinstance(advanced, dict):
             # This is particularly for deserializing from a dict as in executors.py
             advanced = AdvancedOptions(**advanced)  # type: ignore
@@ -469,10 +458,6 @@
             advanced = AdvancedOptions(base_url=param_manager.load_param('base_url'))
         self.advanced = advanced
 
-=======
-        self.id_generator = id_generator or RandomIdGenerator()
-        self.ns_timestamp_generator = ns_timestamp_generator or time.time_ns
->>>>>>> 990a5b35
         self.additional_span_processors = additional_span_processors
         self.additional_metric_readers = additional_metric_readers
         if self.service_version is None:
@@ -681,11 +666,7 @@
                         )
                         credentials.write_creds_file(self.data_dir)
                     self.token = credentials.token
-<<<<<<< HEAD
                     self.advanced.base_url = self.advanced.base_url or credentials.logfire_api_url
-=======
-                    self.base_url = self.base_url or credentials.logfire_api_url
->>>>>>> 990a5b35
                     if show_project_link:  # pragma: no branch
                         credentials.print_token_summary()
                 else:
