--- conflicted
+++ resolved
@@ -65,11 +65,8 @@
     DEFAULT_FALLBACK_FILE_NAME,
     OTLP_MAX_BODY_SIZE,
     RESOURCE_ATTRIBUTES_CODE_ROOT_PATH,
-<<<<<<< HEAD
+    RESOURCE_ATTRIBUTES_CODE_WORK_DIR,
     RESOURCE_ATTRIBUTES_DEPLOYMENT_ENVIRONMENT_NAME,
-=======
-    RESOURCE_ATTRIBUTES_CODE_WORK_DIR,
->>>>>>> 5480347f
     RESOURCE_ATTRIBUTES_VCS_REPOSITORY_REF_REVISION,
     RESOURCE_ATTRIBUTES_VCS_REPOSITORY_URL,
     LevelName,
