from __future__ import annotations as _annotations

import atexit
import dataclasses
import functools
import json
import os
import re
import sys
import time
import warnings
from collections.abc import Sequence
from contextlib import suppress
from dataclasses import dataclass, field
from pathlib import Path
from threading import RLock, Thread
from typing import TYPE_CHECKING, Any, Callable, Literal, TypedDict
from urllib.parse import urljoin
from uuid import uuid4

import requests
from opentelemetry import trace
from opentelemetry._logs import NoOpLoggerProvider, set_logger_provider
from opentelemetry.environment_variables import OTEL_LOGS_EXPORTER, OTEL_METRICS_EXPORTER, OTEL_TRACES_EXPORTER
from opentelemetry.exporter.otlp.proto.http import Compression
from opentelemetry.exporter.otlp.proto.http._log_exporter import OTLPLogExporter
from opentelemetry.exporter.otlp.proto.http.metric_exporter import OTLPMetricExporter
from opentelemetry.exporter.otlp.proto.http.trace_exporter import OTLPSpanExporter
from opentelemetry.metrics import NoOpMeterProvider, set_meter_provider
from opentelemetry.propagate import get_global_textmap, set_global_textmap
from opentelemetry.sdk._logs import LoggerProvider as SDKLoggerProvider, LogRecordProcessor
from opentelemetry.sdk._logs._internal import SynchronousMultiLogRecordProcessor
from opentelemetry.sdk._logs.export import BatchLogRecordProcessor, SimpleLogRecordProcessor
from opentelemetry.sdk.environment_variables import (
    OTEL_EXPORTER_OTLP_ENDPOINT,
    OTEL_EXPORTER_OTLP_LOGS_ENDPOINT,
    OTEL_EXPORTER_OTLP_METRICS_ENDPOINT,
    OTEL_EXPORTER_OTLP_TRACES_ENDPOINT,
    OTEL_RESOURCE_ATTRIBUTES,
)
from opentelemetry.sdk.metrics import (
    Counter,
    Histogram,
    MeterProvider,
    ObservableCounter,
    ObservableGauge,
    ObservableUpDownCounter,
    UpDownCounter,
)
from opentelemetry.sdk.metrics.export import AggregationTemporality, MetricReader, PeriodicExportingMetricReader
from opentelemetry.sdk.metrics.view import ExponentialBucketHistogramAggregation, View
from opentelemetry.sdk.resources import Resource
from opentelemetry.sdk.trace import SpanProcessor, SynchronousMultiSpanProcessor, TracerProvider as SDKTracerProvider
from opentelemetry.sdk.trace.export import BatchSpanProcessor, SimpleSpanProcessor
from opentelemetry.sdk.trace.id_generator import IdGenerator
from opentelemetry.sdk.trace.sampling import ParentBasedTraceIdRatio, Sampler
from rich.console import Console
from rich.prompt import Confirm, Prompt
from typing_extensions import Self, Unpack

from logfire._internal.auth import PYDANTIC_LOGFIRE_TOKEN_PATTERN, REGIONS
from logfire._internal.baggage import DirectBaggageAttributesSpanProcessor
from logfire.exceptions import LogfireConfigError
from logfire.sampling import SamplingOptions
from logfire.sampling._tail_sampling import TailSamplingProcessor
from logfire.version import VERSION

from ..propagate import NoExtractTraceContextPropagator, WarnOnExtractTraceContextPropagator
from .client import InvalidProjectName, LogfireClient, ProjectAlreadyExists
from .config_params import ParamManager, PydanticPluginRecordValues
from .constants import (
    LEVEL_NUMBERS,
    RESOURCE_ATTRIBUTES_CODE_ROOT_PATH,
    RESOURCE_ATTRIBUTES_CODE_WORK_DIR,
    RESOURCE_ATTRIBUTES_DEPLOYMENT_ENVIRONMENT_NAME,
    RESOURCE_ATTRIBUTES_VCS_REPOSITORY_REF_REVISION,
    RESOURCE_ATTRIBUTES_VCS_REPOSITORY_URL,
    LevelName,
)
from .exporters.console import (
    ConsoleColorsValues,
    ConsoleLogExporter,
    IndentedConsoleSpanExporter,
    ShowParentsConsoleSpanExporter,
    SimpleConsoleSpanExporter,
)
from .exporters.dynamic_batch import DynamicBatchSpanProcessor
from .exporters.logs import CheckSuppressInstrumentationLogProcessorWrapper, MainLogProcessorWrapper
from .exporters.otlp import (
    BodySizeCheckingOTLPSpanExporter,
    OTLPExporterHttpSession,
    QuietLogExporter,
    QuietSpanExporter,
    RetryFewerSpansSpanExporter,
)
from .exporters.processor_wrapper import CheckSuppressInstrumentationProcessorWrapper, MainSpanProcessorWrapper
from .exporters.quiet_metrics import QuietMetricExporter
from .exporters.remove_pending import RemovePendingSpansExporter
from .exporters.test import TestExporter
from .integrations.executors import instrument_executors
from .logs import ProxyLoggerProvider
from .metrics import ProxyMeterProvider
from .scrubbing import NOOP_SCRUBBER, BaseScrubber, Scrubber, ScrubbingOptions
from .stack_info import warn_at_user_stacklevel
from .tracer import OPEN_SPANS, PendingSpanProcessor, ProxyTracerProvider
from .utils import (
    SeededRandomIdGenerator,
    ensure_data_dir_exists,
    handle_internal_errors,
    platform_is_emscripten,
    suppress_instrumentation,
)

if TYPE_CHECKING:
    from opentelemetry._events import EventLoggerProvider

    from .main import Logfire


CREDENTIALS_FILENAME = 'logfire_credentials.json'
"""Default base URL for the Logfire API."""
COMMON_REQUEST_HEADERS = {'User-Agent': f'logfire/{VERSION}'}
"""Common request headers for requests to the Logfire API."""
PROJECT_NAME_PATTERN = r'^[a-z0-9]+(?:-[a-z0-9]+)*$'

METRICS_PREFERRED_TEMPORALITY = {
    Counter: AggregationTemporality.DELTA,
    UpDownCounter: AggregationTemporality.CUMULATIVE,
    Histogram: AggregationTemporality.DELTA,
    ObservableCounter: AggregationTemporality.DELTA,
    ObservableUpDownCounter: AggregationTemporality.CUMULATIVE,
    ObservableGauge: AggregationTemporality.CUMULATIVE,
}
"""
This should be passed as the `preferred_temporality` argument of metric readers and exporters
which send to the Logfire backend.
"""


@dataclass
class ConsoleOptions:
    """Options for controlling console output."""

    colors: ConsoleColorsValues = 'auto'
    span_style: Literal['simple', 'indented', 'show-parents'] = 'show-parents'
    """How spans are shown in the console."""
    include_timestamps: bool = True
    """Whether to include timestamps in the console output."""
    include_tags: bool = True
    """Whether to include tags in the console output."""
    verbose: bool = False
    """Whether to show verbose output.

    It includes the filename, log level, and line number.
    """
    min_log_level: LevelName = 'info'
    """The minimum log level to show in the console."""

    show_project_link: bool = True
    """Whether to print the URL of the Logfire project after initialization."""


@dataclass
class AdvancedOptions:
    """Options primarily used for testing by Logfire developers."""

    base_url: str | None = None
    """Base URL for the Logfire API.

    If not set, Logfire will infer the base URL from the token (which contains information about the region).
    """

    id_generator: IdGenerator = dataclasses.field(default_factory=lambda: SeededRandomIdGenerator(None))
    """Generator for trace and span IDs.

    The default generates random IDs and is unaffected by calls to `random.seed()`.
    """

    ns_timestamp_generator: Callable[[], int] = time.time_ns
    """Generator for nanosecond start and end timestamps of spans."""

    log_record_processors: Sequence[LogRecordProcessor] = ()
    """Configuration for OpenTelemetry logging. This is experimental and may be removed."""

    def generate_base_url(self, token: str) -> str:
        if self.base_url is not None:
            return self.base_url

        return get_base_url_from_token(token)


@dataclass
class PydanticPlugin:
    """Options for the Pydantic plugin.

    This class is deprecated for external use. Use `logfire.instrument_pydantic()` instead.
    """

    record: PydanticPluginRecordValues = 'off'
    """The record mode for the Pydantic plugin.

    It can be one of the following values:

    * `off`: Disable instrumentation. This is default value.
    * `all`: Send traces and metrics for all events.
    * `failure`: Send metrics for all validations and traces only for validation failures.
    * `metrics`: Send only metrics.
    """
    include: set[str] = field(default_factory=set)  # type: ignore[reportUnknownVariableType]
    """By default, third party modules are not instrumented. This option allows you to include specific modules."""
    exclude: set[str] = field(default_factory=set)  # type: ignore[reportUnknownVariableType]
    """Exclude specific modules from instrumentation."""


@dataclass
class MetricsOptions:
    """Configuration of metrics."""

    additional_readers: Sequence[MetricReader] = ()
    """Sequence of metric readers to be used in addition to the default which exports metrics to Logfire's API."""

    collect_in_spans: bool = False
    """Experimental setting to add up the values of counter and histogram metrics in active spans."""


@dataclass
class CodeSource:
    """Settings for the source code of the project."""

    repository: str
    """The repository URL for the code e.g. https://github.com/pydantic/logfire"""

    revision: str
    """The git revision of the code e.g. branch name, commit hash, tag name etc."""

    root_path: str = ''
    """The path from the root of the repository to the current working directory of the process.

    If you run the code from the directory corresponding to the root of the repository, you can leave this blank.

    Example:
        Suppose that your repository contains `a/b/c/main.py`, the folder `a/b/` is copied
        into the `/docker/root/` folder of your docker container, and within the container
        the command `python ./b/c/main.py` is run from within the `/docker/root/a/` directory.

        Then `code.filepath` will be `b/c/main.py` for spans created in that file, and the
        `root_path` should be set to `a` so that the final link is `a/b/c/main.py`.
    """


class DeprecatedKwargs(TypedDict):
    # Empty so that passing any additional kwargs makes static type checkers complain.
    pass


def configure(  # noqa: D417
    *,
    local: bool = False,
    send_to_logfire: bool | Literal['if-token-present'] | None = None,
    token: str | None = None,
    service_name: str | None = None,
    service_version: str | None = None,
    environment: str | None = None,
    console: ConsoleOptions | Literal[False] | None = None,
    config_dir: Path | str | None = None,
    data_dir: Path | str | None = None,
    additional_span_processors: Sequence[SpanProcessor] | None = None,
    metrics: MetricsOptions | Literal[False] | None = None,
    scrubbing: ScrubbingOptions | Literal[False] | None = None,
    inspect_arguments: bool | None = None,
    sampling: SamplingOptions | None = None,
    min_level: int | LevelName | None = None,
    add_baggage_to_attributes: bool = True,
    code_source: CodeSource | None = None,
    distributed_tracing: bool | None = None,
    advanced: AdvancedOptions | None = None,
    **deprecated_kwargs: Unpack[DeprecatedKwargs],
) -> Logfire:
    """Configure the logfire SDK.

    Args:
        local: If `True`, configures and returns a `Logfire` instance that is not the default global instance.
            Use this to create multiple separate configurations, e.g. to send to different projects.
        send_to_logfire: Whether to send logs to logfire.dev.

            Defaults to the `LOGFIRE_SEND_TO_LOGFIRE` environment variable if set, otherwise defaults to `True`.
            If `if-token-present` is provided, logs will only be sent if a token is present.

        token: The project token.

            Defaults to the `LOGFIRE_TOKEN` environment variable.

        service_name: Name of this service.

            Defaults to the `LOGFIRE_SERVICE_NAME` environment variable.

        service_version: Version of this service.

            Defaults to the `LOGFIRE_SERVICE_VERSION` environment variable, or the current git commit hash if available.

        environment: The environment this service is running in, e.g. `'staging'` or `'prod'`. Sets the
            [`deployment.environment.name`](https://opentelemetry.io/docs/specs/semconv/resource/deployment-environment/)
            resource attribute. Useful for filtering within projects in the Logfire UI.

            Defaults to the `LOGFIRE_ENVIRONMENT` environment variable.

        console: Whether to control terminal output. If `None` uses the `LOGFIRE_CONSOLE_*` environment variables,
            otherwise defaults to `ConsoleOption(colors='auto', indent_spans=True, include_timestamps=True, include_tags=True, verbose=False)`.
            If `False` disables console output. It can also be disabled by setting `LOGFIRE_CONSOLE` environment variable to `false`.

        config_dir: Directory that contains the `pyproject.toml` file for this project. If `None` uses the
            `LOGFIRE_CONFIG_DIR` environment variable, otherwise defaults to the current working directory.

        data_dir: Directory to store credentials, and logs. If `None` uses the `LOGFIRE_CREDENTIALS_DIR` environment variable, otherwise defaults to `'.logfire'`.
        additional_span_processors: Span processors to use in addition to the default processor which exports spans to Logfire's API.
        metrics: Set to `False` to disable sending all metrics,
            or provide a `MetricsOptions` object to configure metrics, e.g. additional metric readers.
        scrubbing: Options for scrubbing sensitive data. Set to `False` to disable.
        inspect_arguments: Whether to enable
            [f-string magic](https://logfire.pydantic.dev/docs/guides/onboarding-checklist/add-manual-tracing/#f-strings).
            If `None` uses the `LOGFIRE_INSPECT_ARGUMENTS` environment variable.

            Defaults to `True` if and only if the Python version is at least 3.11.

        min_level:
            Minimum log level for logs and spans to be created. By default, all logs and spans are created.
            For example, set to 'info' to only create logs with level 'info' or higher, thus filtering out debug logs.
            For spans, this only applies when `_level` is explicitly specified in `logfire.span`.
<<<<<<< HEAD
            Setting the level after will be ignored by this.
            If a span is not created, this has no effect on the current active span, or on logs/spans created inside the
            filtered `logfire.span` context manager.
            If set to `None`, uses the `LOGFIRE_MIN_LEVEL` environment variable.
=======
            Changing the level of a span _after_ it is created will be ignored by this.
            If a span is not created, this has no effect on the current active span, or on logs/spans created inside the
            filtered `logfire.span` context manager.
            If set to `None`, uses the `LOGFIRE_MIN_LEVEL` environment variable; if that is not set, there is no minimum level.
>>>>>>> 5af8a328
        sampling: Sampling options. See the [sampling guide](https://logfire.pydantic.dev/docs/guides/advanced/sampling/).
        add_baggage_to_attributes: Set to `False` to prevent OpenTelemetry Baggage from being added to spans as attributes.
            See the [Baggage documentation](https://logfire.pydantic.dev/docs/reference/advanced/baggage/) for more details.
        code_source: Settings for the source code of the project.
        distributed_tracing: By default, incoming trace context is extracted, but generates a warning.
            Set to `True` to disable the warning.
            Set to `False` to suppress extraction of incoming trace context.
            See [Unintentional Distributed Tracing](https://logfire.pydantic.dev/docs/how-to-guides/distributed-tracing/#unintentional-distributed-tracing)
            for more information.
            This setting always applies globally, and the last value set is used, including the default value.
        advanced: Advanced options primarily used for testing by Logfire developers.
    """
    from .. import DEFAULT_LOGFIRE_INSTANCE, Logfire

    processors = deprecated_kwargs.pop('processors', None)
    if processors is not None:  # pragma: no cover
        raise ValueError(
            'The `processors` argument has been replaced by `additional_span_processors`. '
            'Set `send_to_logfire=False` to disable the default processor.'
        )

    metric_readers = deprecated_kwargs.pop('metric_readers', None)
    if metric_readers is not None:  # pragma: no cover
        raise ValueError(
            'The `metric_readers` argument has been replaced by '
            '`metrics=logfire.MetricsOptions(additional_readers=[...])`. '
            'Set `send_to_logfire=False` to disable the default metric reader.'
        )

    collect_system_metrics = deprecated_kwargs.pop('collect_system_metrics', None)
    if collect_system_metrics is False:
        raise ValueError(
            'The `collect_system_metrics` argument has been removed. System metrics are no longer collected by default.'
        )

    if collect_system_metrics is not None:
        raise ValueError(
            'The `collect_system_metrics` argument has been removed. Use `logfire.instrument_system_metrics()` instead.'
        )

    scrubbing_callback = deprecated_kwargs.pop('scrubbing_callback', None)
    scrubbing_patterns = deprecated_kwargs.pop('scrubbing_patterns', None)
    if scrubbing_callback or scrubbing_patterns:
        if scrubbing is not None:
            raise ValueError(
                'Cannot specify `scrubbing` and `scrubbing_callback` or `scrubbing_patterns` at the same time. '
                'Use only `scrubbing`.'
            )
        warnings.warn(
            'The `scrubbing_callback` and `scrubbing_patterns` arguments are deprecated. '
            'Use `scrubbing=logfire.ScrubbingOptions(callback=..., extra_patterns=[...])` instead.',
        )
        scrubbing = ScrubbingOptions(callback=scrubbing_callback, extra_patterns=scrubbing_patterns)  # type: ignore

    project_name = deprecated_kwargs.pop('project_name', None)
    if project_name is not None:
        warnings.warn(
            'The `project_name` argument is deprecated and not needed.',
        )

    trace_sample_rate: float | None = deprecated_kwargs.pop('trace_sample_rate', None)  # type: ignore
    if trace_sample_rate is not None:
        if sampling:
            raise ValueError(
                'Cannot specify both `trace_sample_rate` and `sampling`. '
                'Use `sampling.head` instead of `trace_sample_rate`.'
            )
        else:
            sampling = SamplingOptions(head=trace_sample_rate)
            warnings.warn(
                'The `trace_sample_rate` argument is deprecated. '
                'Use `sampling=logfire.SamplingOptions(head=...)` instead.',
            )

    show_summary = deprecated_kwargs.pop('show_summary', None)
    if show_summary is not None:  # pragma: no cover
        warnings.warn(
            'The `show_summary` argument is deprecated. '
            'Use `console=False` or `console=logfire.ConsoleOptions(show_project_link=False)` instead.',
        )

    for key in ('base_url', 'id_generator', 'ns_timestamp_generator'):
        value: Any = deprecated_kwargs.pop(key, None)
        if value is None:
            continue
        if advanced is not None:
            raise ValueError(f'Cannot specify `{key}` and `advanced`. Use only `advanced`.')
        # (this means that specifying two deprecated advanced kwargs at the same time will raise an error)
        advanced = AdvancedOptions(**{key: value})
        warnings.warn(
            f'The `{key}` argument is deprecated. Use `advanced=logfire.AdvancedOptions({key}=...)` instead.',
            stacklevel=2,
        )

    additional_metric_readers: Any = deprecated_kwargs.pop('additional_metric_readers', None)
    if additional_metric_readers:
        if metrics is not None:
            raise ValueError(
                'Cannot specify both `additional_metric_readers` and `metrics`. '
                'Use `metrics=logfire.MetricsOptions(additional_readers=[...])` instead.'
            )
        warnings.warn(
            'The `additional_metric_readers` argument is deprecated. '
            'Use `metrics=logfire.MetricsOptions(additional_readers=[...])` instead.',
        )
        metrics = MetricsOptions(additional_readers=additional_metric_readers)

    pydantic_plugin: Any = deprecated_kwargs.pop('pydantic_plugin', None)
    if pydantic_plugin is not None:
        warnings.warn(
            'The `pydantic_plugin` argument is deprecated. Use `logfire.instrument_pydantic()` instead.',
        )
        from logfire.integrations.pydantic import set_pydantic_plugin_config

        set_pydantic_plugin_config(pydantic_plugin)

    if deprecated_kwargs:
        raise TypeError(f'configure() got unexpected keyword arguments: {", ".join(deprecated_kwargs)}')

    if local:
        config = LogfireConfig()
    else:
        config = GLOBAL_CONFIG
    config.configure(
        send_to_logfire=send_to_logfire,
        token=token,
        service_name=service_name,
        service_version=service_version,
        environment=environment,
        console=console,
        metrics=metrics,
        config_dir=Path(config_dir) if config_dir else None,
        data_dir=Path(data_dir) if data_dir else None,
        additional_span_processors=additional_span_processors,
        scrubbing=scrubbing,
        inspect_arguments=inspect_arguments,
        min_level=min_level,
        sampling=sampling,
        add_baggage_to_attributes=add_baggage_to_attributes,
        code_source=code_source,
        distributed_tracing=distributed_tracing,
        advanced=advanced,
    )

    if local:
        return Logfire(config=config)
    else:
        return DEFAULT_LOGFIRE_INSTANCE


@dataclasses.dataclass
class _LogfireConfigData:
    """Data-only parent class for LogfireConfig.

    This class can be pickled / copied and gives a nice repr,
    while allowing us to keep the ugly stuff only in LogfireConfig.

    In particular, using this dataclass as a base class of LogfireConfig allows us to use
    `dataclasses.asdict` in `integrations/executors.py` to get a dict with just the attributes from
    `_LogfireConfigData`, and none of the attributes added in `LogfireConfig`.
    """

    send_to_logfire: bool | Literal['if-token-present']
    """Whether to send logs and spans to Logfire."""

    token: str | None
    """The Logfire API token to use."""

    service_name: str
    """The name of this service."""

    service_version: str | None
    """The version of this service."""

    environment: str | None
    """The environment this service is running in."""

    console: ConsoleOptions | Literal[False] | None
    """Options for controlling console output."""

    data_dir: Path
    """The directory to store Logfire data in."""

    additional_span_processors: Sequence[SpanProcessor] | None
    """Additional span processors."""

    scrubbing: ScrubbingOptions | Literal[False]
    """Options for redacting sensitive data, or False to disable."""

    inspect_arguments: bool
    """Whether to enable f-string magic."""

    sampling: SamplingOptions
    """Sampling options."""

    min_level: int
    """Minimum log level for logs and spans to be created."""

    add_baggage_to_attributes: bool
    """Whether to add OpenTelemetry Baggage to span attributes."""

    code_source: CodeSource | None
    """Settings for the source code of the project."""

    distributed_tracing: bool | None
    """Whether to extract incoming trace context."""

    advanced: AdvancedOptions
    """Advanced options primarily used for testing by Logfire developers."""

    def _load_configuration(
        self,
        # note that there are no defaults here so that the only place
        # defaults exist is `__init__` and we don't forgot a parameter when
        # forwarding parameters from `__init__` to `load_configuration`
        send_to_logfire: bool | Literal['if-token-present'] | None,
        token: str | None,
        service_name: str | None,
        service_version: str | None,
        environment: str | None,
        console: ConsoleOptions | Literal[False] | None,
        config_dir: Path | None,
        data_dir: Path | None,
        additional_span_processors: Sequence[SpanProcessor] | None,
        metrics: MetricsOptions | Literal[False] | None,
        scrubbing: ScrubbingOptions | Literal[False] | None,
        inspect_arguments: bool | None,
        sampling: SamplingOptions | None,
        min_level: int | LevelName | None,
        add_baggage_to_attributes: bool,
        code_source: CodeSource | None,
        distributed_tracing: bool | None,
        advanced: AdvancedOptions | None,
    ) -> None:
        """Merge the given parameters with the environment variables file configurations."""
        self.param_manager = param_manager = ParamManager.create(config_dir)

        self.send_to_logfire = param_manager.load_param('send_to_logfire', send_to_logfire)
        self.token = param_manager.load_param('token', token)
        self.service_name = param_manager.load_param('service_name', service_name)
        self.service_version = param_manager.load_param('service_version', service_version)
        self.environment = param_manager.load_param('environment', environment)
        self.data_dir = param_manager.load_param('data_dir', data_dir)
        self.inspect_arguments = param_manager.load_param('inspect_arguments', inspect_arguments)
        self.distributed_tracing = param_manager.load_param('distributed_tracing', distributed_tracing)
        self.ignore_no_config = param_manager.load_param('ignore_no_config')
        min_level = param_manager.load_param('min_level', min_level)
        if min_level is None:
            min_level = 0
        elif isinstance(min_level, str):
            min_level = LEVEL_NUMBERS[min_level]
        self.min_level = min_level
        self.add_baggage_to_attributes = add_baggage_to_attributes

        # We save `scrubbing` just so that it can be serialized and deserialized.
        if isinstance(scrubbing, dict):
            # This is particularly for deserializing from a dict as in executors.py
            scrubbing = ScrubbingOptions(**scrubbing)  # type: ignore
        if scrubbing is None:
            scrubbing = ScrubbingOptions()
        self.scrubbing: ScrubbingOptions | Literal[False] = scrubbing
        self.scrubber: BaseScrubber = (
            Scrubber(scrubbing.extra_patterns, scrubbing.callback) if scrubbing else NOOP_SCRUBBER
        )

        if isinstance(console, dict):
            # This is particularly for deserializing from a dict as in executors.py
            console = ConsoleOptions(**console)  # type: ignore
        if console is not None:
            self.console = console
        elif param_manager.load_param('console') is False:
            self.console = False
        else:
            self.console = ConsoleOptions(
                colors=param_manager.load_param('console_colors'),
                span_style=param_manager.load_param('console_span_style'),
                include_timestamps=param_manager.load_param('console_include_timestamp'),
                include_tags=param_manager.load_param('console_include_tags'),
                verbose=param_manager.load_param('console_verbose'),
                min_log_level=param_manager.load_param('console_min_log_level'),
                show_project_link=param_manager.load_param('console_show_project_link'),
            )

        if isinstance(sampling, dict):
            # This is particularly for deserializing from a dict as in executors.py
            sampling = SamplingOptions(**sampling)  # type: ignore
        elif sampling is None:
            sampling = SamplingOptions(
                head=param_manager.load_param('trace_sample_rate'),
            )
        self.sampling = sampling

        if isinstance(code_source, dict):
            # This is particularly for deserializing from a dict as in executors.py
            code_source = CodeSource(**code_source)  # type: ignore
        self.code_source = code_source

        if isinstance(advanced, dict):
            # This is particularly for deserializing from a dict as in executors.py
            advanced = AdvancedOptions(**advanced)  # type: ignore
            id_generator = advanced.id_generator
            if isinstance(id_generator, dict) and list(id_generator.keys()) == ['seed', '_ms_timestamp_generator']:  # type: ignore  # pragma: no branch
                advanced.id_generator = SeededRandomIdGenerator(**id_generator)  # type: ignore
        elif advanced is None:
            advanced = AdvancedOptions(base_url=param_manager.load_param('base_url'))
        self.advanced = advanced

        self.additional_span_processors = additional_span_processors

        if metrics is None:
            metrics = MetricsOptions()
        self.metrics = metrics

        if self.service_version is None:
            try:
                self.service_version = get_git_revision_hash()
            except Exception:
                # many things could go wrong here, e.g. git is not installed, etc.
                # ignore them
                pass


class LogfireConfig(_LogfireConfigData):
    def __init__(
        self,
        send_to_logfire: bool | Literal['if-token-present'] | None = None,
        token: str | None = None,
        service_name: str | None = None,
        service_version: str | None = None,
        environment: str | None = None,
        console: ConsoleOptions | Literal[False] | None = None,
        config_dir: Path | None = None,
        data_dir: Path | None = None,
        additional_span_processors: Sequence[SpanProcessor] | None = None,
        metrics: MetricsOptions | Literal[False] | None = None,
        scrubbing: ScrubbingOptions | Literal[False] | None = None,
        inspect_arguments: bool | None = None,
        sampling: SamplingOptions | None = None,
        min_level: int | LevelName | None = None,
        add_baggage_to_attributes: bool = True,
        code_source: CodeSource | None = None,
        distributed_tracing: bool | None = None,
        advanced: AdvancedOptions | None = None,
    ) -> None:
        """Create a new LogfireConfig.

        Users should never need to call this directly, instead use `logfire.configure`.

        See `_LogfireConfigData` for parameter documentation.
        """
        # The `load_configuration` is it's own method so that it can be called on an existing config object
        # in particular the global config object.
        self._load_configuration(
            send_to_logfire=send_to_logfire,
            token=token,
            service_name=service_name,
            service_version=service_version,
            environment=environment,
            console=console,
            config_dir=config_dir,
            data_dir=data_dir,
            additional_span_processors=additional_span_processors,
            metrics=metrics,
            scrubbing=scrubbing,
            inspect_arguments=inspect_arguments,
            sampling=sampling,
            min_level=min_level,
            add_baggage_to_attributes=add_baggage_to_attributes,
            code_source=code_source,
            distributed_tracing=distributed_tracing,
            advanced=advanced,
        )
        # initialize with no-ops so that we don't impact OTEL's global config just because logfire is installed
        # that is, we defer setting logfire as the otel global config until `configure` is called
        self._tracer_provider = ProxyTracerProvider(trace.NoOpTracerProvider(), self)
        # note: this reference is important because the MeterProvider runs things in background threads
        # thus it "shuts down" when it's gc'ed
        self._meter_provider = ProxyMeterProvider(NoOpMeterProvider())
        self._logger_provider = ProxyLoggerProvider(NoOpLoggerProvider())
        try:
            from opentelemetry.sdk._events import EventLoggerProvider as SDKEventLoggerProvider

            self._event_logger_provider = SDKEventLoggerProvider(self._logger_provider)  # type: ignore
        except ImportError:
            self._event_logger_provider = None
        # This ensures that we only call OTEL's global set_tracer_provider once to avoid warnings.
        self._has_set_providers = False
        self._initialized = False
        self._lock = RLock()

    def configure(
        self,
        send_to_logfire: bool | Literal['if-token-present'] | None,
        token: str | None,
        service_name: str | None,
        service_version: str | None,
        environment: str | None,
        console: ConsoleOptions | Literal[False] | None,
        config_dir: Path | None,
        data_dir: Path | None,
        additional_span_processors: Sequence[SpanProcessor] | None,
        metrics: MetricsOptions | Literal[False] | None,
        scrubbing: ScrubbingOptions | Literal[False] | None,
        inspect_arguments: bool | None,
        sampling: SamplingOptions | None,
        min_level: int | LevelName | None,
        add_baggage_to_attributes: bool,
        code_source: CodeSource | None,
        distributed_tracing: bool | None,
        advanced: AdvancedOptions | None,
    ) -> None:
        with self._lock:
            self._initialized = False
            self._load_configuration(
                send_to_logfire,
                token,
                service_name,
                service_version,
                environment,
                console,
                config_dir,
                data_dir,
                additional_span_processors,
                metrics,
                scrubbing,
                inspect_arguments,
                sampling,
                min_level,
                add_baggage_to_attributes,
                code_source,
                distributed_tracing,
                advanced,
            )
            self.initialize()

    def initialize(self) -> None:
        """Configure internals to start exporting traces and metrics."""
        with self._lock:
            self._initialize()

    def _initialize(self) -> None:
        if self._initialized:  # pragma: no cover
            return

        emscripten = platform_is_emscripten()

        with suppress_instrumentation():
            otel_resource_attributes: dict[str, Any] = {
                'service.name': self.service_name,
                'process.pid': os.getpid(),
                # https://opentelemetry.io/docs/specs/semconv/resource/process/#python-runtimes
                'process.runtime.name': sys.implementation.name,
                'process.runtime.version': get_runtime_version(),
                'process.runtime.description': sys.version,
                # Having this giant blob of data associated with every span/metric causes various problems so it's
                # disabled for now, but we may want to re-enable something like it in the future
                # RESOURCE_ATTRIBUTES_PACKAGE_VERSIONS: json.dumps(collect_package_info(), separators=(',', ':')),
            }
            if self.code_source:
                otel_resource_attributes.update(
                    {
                        RESOURCE_ATTRIBUTES_VCS_REPOSITORY_URL: self.code_source.repository,
                        RESOURCE_ATTRIBUTES_VCS_REPOSITORY_REF_REVISION: self.code_source.revision,
                    }
                )
                if self.code_source.root_path:
                    otel_resource_attributes[RESOURCE_ATTRIBUTES_CODE_ROOT_PATH] = self.code_source.root_path
            if self.service_version:
                otel_resource_attributes['service.version'] = self.service_version
            if self.environment:
                otel_resource_attributes[RESOURCE_ATTRIBUTES_DEPLOYMENT_ENVIRONMENT_NAME] = self.environment
            otel_resource_attributes_from_env = os.getenv(OTEL_RESOURCE_ATTRIBUTES)
            if otel_resource_attributes_from_env:
                for _field in otel_resource_attributes_from_env.split(','):
                    key, value = _field.split('=', maxsplit=1)
                    otel_resource_attributes[key.strip()] = value.strip()
            if (
                RESOURCE_ATTRIBUTES_VCS_REPOSITORY_URL in otel_resource_attributes
                and RESOURCE_ATTRIBUTES_VCS_REPOSITORY_REF_REVISION in otel_resource_attributes
            ):
                otel_resource_attributes[RESOURCE_ATTRIBUTES_CODE_WORK_DIR] = os.getcwd()

            if emscripten:  # pragma: no cover
                # Resource.create creates a thread pool which fails in Pyodide / Emscripten
                resource = Resource(otel_resource_attributes)
            else:
                resource = Resource.create(otel_resource_attributes)

            # Set service instance ID to a random UUID if it hasn't been set already.
            # Setting it above would have also mostly worked and allowed overriding via OTEL_RESOURCE_ATTRIBUTES,
            # but doing it here means that resource detectors (checked in Resource.create) get priority.
            # This attribute is currently experimental. The latest released docs about it are here:
            # https://opentelemetry.io/docs/specs/semconv/resource/#service-experimental
            # Currently there's a newer version with some differences here:
            # https://github.com/open-telemetry/semantic-conventions/blob/e44693245eef815071402b88c3a44a8f7f8f24c8/docs/resource/README.md#service-experimental
            # Both recommend generating a UUID.
            resource = Resource({'service.instance.id': uuid4().hex}).merge(resource)

            head = self.sampling.head
            sampler: Sampler | None = None
            if isinstance(head, (int, float)):
                if head < 1:
                    sampler = ParentBasedTraceIdRatio(head)
            else:
                sampler = head
            tracer_provider = SDKTracerProvider(
                sampler=sampler,
                resource=resource,
                id_generator=self.advanced.id_generator,
            )

            self._tracer_provider.shutdown()
            self._tracer_provider.set_provider(tracer_provider)  # do we need to shut down the existing one???

            processors_with_pending_spans: list[SpanProcessor] = []
            root_processor = main_multiprocessor = SynchronousMultiSpanProcessor()
            if self.sampling.tail:
                root_processor = TailSamplingProcessor(root_processor, self.sampling.tail)
            tracer_provider.add_span_processor(
                CheckSuppressInstrumentationProcessorWrapper(
                    MainSpanProcessorWrapper(root_processor, self.scrubber),
                )
            )

            def add_span_processor(span_processor: SpanProcessor) -> None:
                main_multiprocessor.add_span_processor(span_processor)
                has_pending = isinstance(
                    getattr(span_processor, 'span_exporter', None),
                    (TestExporter, RemovePendingSpansExporter, SimpleConsoleSpanExporter),
                )
                if has_pending:
                    processors_with_pending_spans.append(span_processor)

            if self.add_baggage_to_attributes:
                add_span_processor(DirectBaggageAttributesSpanProcessor())

            if self.additional_span_processors is not None:
                for processor in self.additional_span_processors:
                    add_span_processor(processor)

            log_record_processors = list(self.advanced.log_record_processors)

            if self.console:
                if self.console.span_style == 'simple':  # pragma: no cover
                    exporter_cls = SimpleConsoleSpanExporter
                elif self.console.span_style == 'indented':  # pragma: no cover
                    exporter_cls = IndentedConsoleSpanExporter
                else:
                    assert self.console.span_style == 'show-parents'
                    exporter_cls = ShowParentsConsoleSpanExporter
                console_span_exporter = exporter_cls(
                    colors=self.console.colors,
                    include_timestamp=self.console.include_timestamps,
                    include_tags=self.console.include_tags,
                    verbose=self.console.verbose,
                    min_log_level=self.console.min_log_level,
                )
                add_span_processor(SimpleSpanProcessor(console_span_exporter))
                log_record_processors.append(SimpleLogRecordProcessor(ConsoleLogExporter(console_span_exporter)))

            metric_readers: list[MetricReader] | None = None
            if isinstance(self.metrics, MetricsOptions):
                metric_readers = list(self.metrics.additional_readers)

            if self.send_to_logfire:
                credentials: LogfireCredentials | None = None
                show_project_link: bool = self.console and self.console.show_project_link or False

                # try loading credentials (and thus token) from file if a token is not already available
                # this takes the lowest priority, behind the token passed to `configure` and the environment variable
                if not self.token:
                    credentials = LogfireCredentials.load_creds_file(self.data_dir)

                    # if we still don't have a token, try initializing a new project and writing a new creds file
                    # note, we only do this if `send_to_logfire` is explicitly `True`, not 'if-token-present'
                    if self.send_to_logfire is True and credentials is None:
                        client = LogfireClient.from_url(self.advanced.base_url)
                        credentials = LogfireCredentials.initialize_project(client=client)
                        credentials.write_creds_file(self.data_dir)

                    if credentials is not None:
                        self.token = credentials.token
                        self.advanced.base_url = self.advanced.base_url or credentials.logfire_api_url

                if self.token:

                    def check_token():
                        assert self.token is not None
                        validated_credentials = self._initialize_credentials_from_token(self.token)
                        if show_project_link and validated_credentials is not None:
                            validated_credentials.print_token_summary()

                    if emscripten:  # pragma: no cover
                        check_token()
                    else:
                        thread = Thread(target=check_token, name='check_logfire_token')
                        thread.start()

                    base_url = self.advanced.generate_base_url(self.token)
                    headers = {'User-Agent': f'logfire/{VERSION}', 'Authorization': self.token}
                    session = OTLPExporterHttpSession()
                    session.headers.update(headers)
                    span_exporter = BodySizeCheckingOTLPSpanExporter(
                        endpoint=urljoin(base_url, '/v1/traces'),
                        session=session,
                        compression=Compression.Gzip,
                    )
                    span_exporter = QuietSpanExporter(span_exporter)
                    span_exporter = RetryFewerSpansSpanExporter(span_exporter)
                    span_exporter = RemovePendingSpansExporter(span_exporter)
                    if emscripten:  # pragma: no cover
                        # BatchSpanProcessor uses threads which fail in Pyodide / Emscripten
                        logfire_processor = SimpleSpanProcessor(span_exporter)
                    else:
                        logfire_processor = DynamicBatchSpanProcessor(span_exporter)
                    add_span_processor(logfire_processor)

                    # TODO should we warn here if we have metrics but we're in emscripten?
                    # I guess we could do some hack to use InMemoryMetricReader and call it after user code has run?
                    if metric_readers is not None and not emscripten:
                        metric_readers.append(
                            PeriodicExportingMetricReader(
                                QuietMetricExporter(
                                    OTLPMetricExporter(
                                        endpoint=urljoin(base_url, '/v1/metrics'),
                                        headers=headers,
                                        session=session,
                                        compression=Compression.Gzip,
                                        # I'm pretty sure that this line here is redundant,
                                        # and that passing it to the QuietMetricExporter is what matters
                                        # because the PeriodicExportingMetricReader will read it from there.
                                        preferred_temporality=METRICS_PREFERRED_TEMPORALITY,
                                    ),
                                    preferred_temporality=METRICS_PREFERRED_TEMPORALITY,
                                )
                            )
                        )

                    log_exporter = OTLPLogExporter(
                        endpoint=urljoin(base_url, '/v1/logs'),
                        session=session,
                        compression=Compression.Gzip,
                    )
                    log_exporter = QuietLogExporter(log_exporter)

                    if emscripten:  # pragma: no cover
                        # BatchLogRecordProcessor uses threads which fail in Pyodide / Emscripten
                        logfire_log_processor = SimpleLogRecordProcessor(log_exporter)
                    else:
                        logfire_log_processor = BatchLogRecordProcessor(log_exporter)
                    log_record_processors.append(logfire_log_processor)

            if processors_with_pending_spans:
                pending_multiprocessor = SynchronousMultiSpanProcessor()
                for processor in processors_with_pending_spans:
                    pending_multiprocessor.add_span_processor(processor)

                main_multiprocessor.add_span_processor(
                    PendingSpanProcessor(
                        self.advanced.id_generator, MainSpanProcessorWrapper(pending_multiprocessor, self.scrubber)
                    )
                )

            otlp_endpoint = os.getenv(OTEL_EXPORTER_OTLP_ENDPOINT)
            otlp_traces_endpoint = os.getenv(OTEL_EXPORTER_OTLP_TRACES_ENDPOINT)
            otlp_metrics_endpoint = os.getenv(OTEL_EXPORTER_OTLP_METRICS_ENDPOINT)
            otlp_logs_endpoint = os.getenv(OTEL_EXPORTER_OTLP_LOGS_ENDPOINT)
            otlp_traces_exporter = os.getenv(OTEL_TRACES_EXPORTER, '').lower()
            otlp_metrics_exporter = os.getenv(OTEL_METRICS_EXPORTER, '').lower()
            otlp_logs_exporter = os.getenv(OTEL_LOGS_EXPORTER, '').lower()

            if (otlp_endpoint or otlp_traces_endpoint) and otlp_traces_exporter in ('otlp', ''):
                add_span_processor(BatchSpanProcessor(OTLPSpanExporter()))

            if (
                (otlp_endpoint or otlp_metrics_endpoint)
                and otlp_metrics_exporter in ('otlp', '')
                and metric_readers is not None
            ):
                metric_readers += [PeriodicExportingMetricReader(OTLPMetricExporter())]

            if (otlp_endpoint or otlp_logs_endpoint) and otlp_logs_exporter in ('otlp', ''):
                if emscripten:  # pragma: no cover
                    # BatchLogRecordProcessor uses threads which fail in Pyodide / Emscripten
                    logfire_log_processor = SimpleLogRecordProcessor(OTLPLogExporter())
                else:
                    logfire_log_processor = BatchLogRecordProcessor(OTLPLogExporter())
                log_record_processors.append(logfire_log_processor)

            if metric_readers is not None:
                meter_provider = MeterProvider(
                    metric_readers=metric_readers,
                    resource=resource,
                    views=[
                        View(
                            instrument_type=Histogram,
                            aggregation=ExponentialBucketHistogramAggregation(),
                        ),
                        View(
                            instrument_type=UpDownCounter,
                            instrument_name='http.server.active_requests',
                            attribute_keys={
                                'url.scheme',
                                'http.scheme',
                                'http.flavor',
                                'http.method',
                                'http.request.method',
                            },
                        ),
                    ],
                )
            else:
                meter_provider = NoOpMeterProvider()

            if hasattr(os, 'register_at_fork'):  # pragma: no branch

                def fix_pid():  # pragma: no cover
                    with handle_internal_errors:
                        new_resource = resource.merge(Resource({'process.pid': os.getpid()}))
                        tracer_provider._resource = new_resource  # type: ignore
                        meter_provider._resource = new_resource  # type: ignore
                        logger_provider._resource = new_resource  # type: ignore

                os.register_at_fork(after_in_child=fix_pid)

            # we need to shut down any existing providers to avoid leaking resources (like threads)
            # but if this takes longer than 100ms you should call `logfire.shutdown` before reconfiguring
            self._meter_provider.shutdown(
                timeout_millis=200
            )  # note: this may raise an Exception if it times out, call `logfire.shutdown` first
            self._meter_provider.set_meter_provider(meter_provider)

            multi_log_processor = SynchronousMultiLogRecordProcessor()
            for processor in log_record_processors:
                multi_log_processor.add_log_record_processor(processor)
            root_log_processor = CheckSuppressInstrumentationLogProcessorWrapper(
                MainLogProcessorWrapper(multi_log_processor, self.scrubber)
            )
            logger_provider = SDKLoggerProvider(resource)
            logger_provider.add_log_record_processor(root_log_processor)

            if self._event_logger_provider:
                # This also shuts down the underlying self._logger_provider
                self._event_logger_provider.shutdown()
            else:
                self._logger_provider.shutdown()

            self._logger_provider.set_provider(logger_provider)
            self._logger_provider.set_min_level(self.min_level)

            if self is GLOBAL_CONFIG and not self._has_set_providers:
                self._has_set_providers = True
                trace.set_tracer_provider(self._tracer_provider)
                set_meter_provider(self._meter_provider)
                set_logger_provider(self._logger_provider)
                if self._event_logger_provider:
                    from opentelemetry._events import set_event_logger_provider

                    set_event_logger_provider(self._event_logger_provider)

            @atexit.register
            def exit_open_spans():  # pragma: no cover
                # Ensure that all open spans are closed when the program exits.
                # OTEL registers its own atexit callback in the tracer/meter providers to shut them down.
                # Registering this callback here after the OTEL one means that this runs first.
                # Otherwise OTEL would log an error "Already shutdown, dropping span."
                # The reason that spans may be lingering open is that they're in suspended generator frames.
                # Apart from here, they will be ended when the generator is garbage collected
                # as the interpreter shuts down, but that's too late.
                for span in list(OPEN_SPANS.values()):
                    # TODO maybe we should be recording something about what happened here?
                    span.end()
                    # Interpreter shutdown may trigger another call to .end(),
                    # which would log a warning "Calling end() on an ended span."
                    span.end = lambda *_, **__: None  # type: ignore

            # atexit isn't called in forked processes, patch os._exit to ensure cleanup.
            # https://github.com/pydantic/logfire/issues/779
            original_os_exit = os._exit

            def patched_os_exit(code: int):  # pragma: no cover
                try:
                    exit_open_spans()
                    self.force_flush()
                except:  # noqa  # weird errors can happen during shutdown, ignore them *all* with a bare except
                    pass
                return original_os_exit(code)

            os._exit = patched_os_exit

            self._initialized = True

            # set up context propagation for ThreadPoolExecutor and ProcessPoolExecutor
            instrument_executors()

            current_textmap = get_global_textmap()
            while isinstance(current_textmap, (WarnOnExtractTraceContextPropagator, NoExtractTraceContextPropagator)):
                current_textmap = current_textmap.wrapped
            if self.distributed_tracing is None:
                new_textmap = WarnOnExtractTraceContextPropagator(current_textmap)
            elif self.distributed_tracing:
                new_textmap = current_textmap
            else:
                new_textmap = NoExtractTraceContextPropagator(current_textmap)
            set_global_textmap(new_textmap)

            self._ensure_flush_after_aws_lambda()

    def force_flush(self, timeout_millis: int = 30_000) -> bool:
        """Force flush all spans and metrics.

        Args:
            timeout_millis: The timeout in milliseconds.

        Returns:
            Whether the flush of spans was successful.
        """
        self._meter_provider.force_flush(timeout_millis)
        self._logger_provider.force_flush(timeout_millis)
        if self._event_logger_provider:
            self._event_logger_provider.force_flush(timeout_millis)
        return self._tracer_provider.force_flush(timeout_millis)

    def get_tracer_provider(self) -> ProxyTracerProvider:
        """Get a tracer provider from this `LogfireConfig`.

        This is used internally and should not be called by users of the SDK.

        Returns:
            The tracer provider.
        """
        return self._tracer_provider

    def get_meter_provider(self) -> ProxyMeterProvider:
        """Get a meter provider from this `LogfireConfig`.

        This is used internally and should not be called by users of the SDK.

        Returns:
            The meter provider.
        """
        return self._meter_provider

    def get_logger_provider(self) -> ProxyLoggerProvider:
        """Get a logger provider from this `LogfireConfig`.

        This is used internally and should not be called by users of the SDK.

        Returns:
            The logger provider.
        """
        return self._logger_provider

    def get_event_logger_provider(self) -> EventLoggerProvider | None:
        """Get an event logger provider from this `LogfireConfig`.

        This is used internally and should not be called by users of the SDK.

        Returns:
            The event logger provider.
        """
        return self._event_logger_provider

    def warn_if_not_initialized(self, message: str):
        if not self._initialized and not self.ignore_no_config:
            warn_at_user_stacklevel(
                f'{message} until `logfire.configure()` has been called. '
                f'Set the environment variable LOGFIRE_IGNORE_NO_CONFIG=1 or add ignore_no_config=true in pyproject.toml to suppress this warning.',
                category=LogfireNotConfiguredWarning,
            )

    def _initialize_credentials_from_token(self, token: str) -> LogfireCredentials | None:
        return LogfireCredentials.from_token(token, requests.Session(), self.advanced.generate_base_url(token))

    def _ensure_flush_after_aws_lambda(self):
        """Ensure that `force_flush` is called after an AWS Lambda invocation.

        This way Logfire will just work in Lambda without the user needing to know anything.
        Without the `force_flush`, spans may just remain in the queue when the Lambda runtime is frozen.
        """

        def wrap_client_post_invocation_method(client_method: Any):  # pragma: no cover
            @functools.wraps(client_method)
            def wrapper(*args: Any, **kwargs: Any) -> Any:
                try:
                    self.force_flush(timeout_millis=3000)
                except Exception:
                    import traceback

                    traceback.print_exc()

                return client_method(*args, **kwargs)

            return wrapper

        # This suggests that the lambda runtime module moves around a lot:
        # https://github.com/getsentry/sentry-python/blob/eab218c91ae2b894df18751e347fd94972a4fe06/sentry_sdk/integrations/aws_lambda.py#L280-L314
        # So we just look for the client class in all modules.
        # This feels inefficient but it appears be a tiny fraction of the time `configure` takes anyway.
        # We convert the modules to a list in case something gets imported during the loop and the dict gets modified.
        for mod in list(sys.modules.values()):
            try:
                client = getattr(mod, 'LambdaRuntimeClient', None)
            except Exception:  # pragma: no cover
                continue
            if not client:
                continue
            try:  # pragma: no cover
                client.post_invocation_error = wrap_client_post_invocation_method(client.post_invocation_error)
                client.post_invocation_result = wrap_client_post_invocation_method(client.post_invocation_result)
            except Exception as e:  # pragma: no cover
                with suppress(Exception):
                    # client is likely some random object from a dynamic module unrelated to AWS lambda.
                    # If it doesn't look like the LambdaRuntimeClient class, ignore this error.
                    # We don't check this beforehand so that if the lambda runtime library changes
                    # LambdaRuntimeClient to some object other than a class,
                    # or something else patches it with some kind of wrapper,
                    # our patching still has some chance of working.
                    # But we also don't want to log spurious noisy tracebacks.
                    if not (isinstance(client, type) and client.__name__ == 'LambdaRuntimeClient'):
                        continue

                import traceback

                traceback.print_exception(e)

    def suppress_scopes(self, *scopes: str) -> None:
        self._tracer_provider.suppress_scopes(*scopes)
        self._meter_provider.suppress_scopes(*scopes)
        self._logger_provider.suppress_scopes(*scopes)


# The global config is the single global object in logfire
# It also does not initialize anything when it's created (right now)
# but when `logfire.configure` aka `GLOBAL_CONFIG.configure` is called
# it will initialize the tracer and metrics
GLOBAL_CONFIG = LogfireConfig()


@dataclasses.dataclass
class LogfireCredentials:
    """Credentials for logfire.dev."""

    token: str
    """The Logfire API token to use."""
    project_name: str
    """The name of the project."""
    project_url: str
    """The URL for the project."""
    logfire_api_url: str
    """The Logfire API base URL."""

    @classmethod
    def load_creds_file(cls, creds_dir: Path) -> Self | None:
        """Check if a credentials file exists and if so load it.

        Args:
            creds_dir: Path to the credentials directory.

        Returns:
            The loaded credentials or `None` if the file does not exist.

        Raises:
            LogfireConfigError: If the credentials file exists but is invalid.
        """
        path = _get_creds_file(creds_dir)
        if path.exists():
            try:
                with path.open('rb') as f:
                    data = json.load(f)
            except (ValueError, OSError) as e:
                raise LogfireConfigError(f'Invalid credentials file: {path}') from e

            try:
                # Handle legacy key
                dashboard_url = data.pop('dashboard_url', None)
                if dashboard_url is not None:
                    data.setdefault('project_url', dashboard_url)
                return cls(**data)
            except TypeError as e:
                raise LogfireConfigError(f'Invalid credentials file: {path} - {e}') from e

    @classmethod
    def from_token(cls, token: str, session: requests.Session, base_url: str) -> Self | None:
        """Check that the token is valid.

        Issue a warning if the Logfire API is unreachable, or we get a response other than 200 or 401.

        We continue unless we get a 401. If something is wrong, we'll later store data locally for back-fill.

        Raises:
            LogfireConfigError: If the token is invalid.
        """
        try:
            response = session.get(
                urljoin(base_url, '/v1/info'),
                timeout=10,
                headers={**COMMON_REQUEST_HEADERS, 'Authorization': token},
            )
        except requests.RequestException as e:
            warnings.warn(f'Logfire API is unreachable, you may have trouble sending data. Error: {e}')
            return None

        if response.status_code != 200:
            try:
                detail = response.json()['detail']
            except Exception:
                warnings.warn(
                    f'Logfire API returned status code {response.status_code}, you may have trouble sending data.',
                )
            else:
                warnings.warn(
                    f'Logfire API returned status code {response.status_code}. Detail: {detail}',
                )
            return None

        data = response.json()
        return cls(
            token=token,
            project_name=data['project_name'],
            project_url=data['project_url'],
            logfire_api_url=base_url,
        )

    @classmethod
    def use_existing_project(
        cls,
        *,
        client: LogfireClient,
        projects: list[dict[str, Any]],
        organization: str | None = None,
        project_name: str | None = None,
    ) -> dict[str, Any] | None:
        """Configure one of the user projects to be used by Logfire.

        It configures the project if organization/project_name is a valid project that
        the user has access to it. Otherwise, it asks the user to select a project interactively.

        Args:
            client: The Logfire client to use when making requests.
            projects: List of user projects.
            organization: Project organization.
            project_name: Name of project that has to be used.

        Returns:
            The configured project information.

        Raises:
            LogfireConfigError: If there was an error configuring the project.
        """
        org_message = ''
        org_flag = ''
        project_message = 'projects'
        filtered_projects = projects

        console = Console(file=sys.stderr)

        if organization is not None:
            filtered_projects = [p for p in projects if p['organization_name'] == organization]
            org_message = f' in organization `{organization}`'
            org_flag = f' --org {organization}'

        if project_name is not None:
            project_message = f'projects with name `{project_name}`'
            filtered_projects = [p for p in filtered_projects if p['project_name'] == project_name]

        if project_name is not None and len(filtered_projects) == 1:
            # exact match to requested project
            organization = filtered_projects[0]['organization_name']
            project_name = filtered_projects[0]['project_name']
        elif not filtered_projects:
            if not projects:
                console.print(
                    'No projects found for the current user. You can create a new project with `logfire projects new`'
                )
                return None
            elif (
                Prompt.ask(
                    f'No {project_message} found for the current user{org_message}. Choose from all projects?',
                    choices=['y', 'n'],
                    default='y',
                )
                == 'n'
            ):
                # user didn't want to expand search, print a hint and quit
                console.print(f'You can create a new project{org_message} with `logfire projects new{org_flag}`')
                return None
            # try all projects
            filtered_projects = projects
            organization = None
            project_name = None
        else:
            # multiple matches
            if project_name is not None and organization is None:
                # only bother printing if the user asked for a specific project
                # but didn't specify an organization
                console.print(f'Found multiple {project_message}.')
            organization = None
            project_name = None

        if organization is None or project_name is None:
            project_choices = {
                str(index + 1): (item['organization_name'], item['project_name'])
                for index, item in enumerate(filtered_projects)
            }
            project_choices_str = '\n'.join(
                [f'{index}. {item[0]}/{item[1]}' for index, item in project_choices.items()]
            )
            selected_project_key = Prompt.ask(
                f'Please select one of the following projects by number:\n{project_choices_str}\n',
                choices=list(project_choices.keys()),
                default='1',
            )
            project_info_tuple: tuple[str, str] = project_choices[selected_project_key]
            organization = project_info_tuple[0]
            project_name = project_info_tuple[1]

        return client.create_write_token(organization, project_name)

    @classmethod
    def create_new_project(
        cls,
        *,
        client: LogfireClient,
        organization: str | None = None,
        default_organization: bool = False,
        project_name: str | None = None,
    ) -> dict[str, Any]:
        """Create a new project and configure it to be used by Logfire.

        It creates the project under the organization if both project and organization are valid.
        Otherwise, it asks the user to select organization and enter a valid project name interactively.

        Args:
            client: The Logfire client to use when making requests.
            organization: The organization name of the new project.
            default_organization: Whether to create the project under the user default organization.
            project_name: The default name of the project.

        Returns:
            The created project information.

        Raises:
            LogfireConfigError: If there was an error creating projects.
        """
        organizations: list[str] = [item['organization_name'] for item in client.get_user_organizations()]

        if organization not in organizations:
            if len(organizations) > 1:
                # Get user default organization
                user_details = client.get_user_information()
                user_default_organization_name: str | None = user_details.get('default_organization', {}).get(
                    'organization_name'
                )

                if default_organization and user_default_organization_name:
                    organization = user_default_organization_name
                else:
                    organization = Prompt.ask(
                        '\nTo create and use a new project, please provide the following information:\n'
                        'Select the organization to create the project in',
                        choices=organizations,
                        default=user_default_organization_name or organizations[0],
                    )
            else:
                organization = organizations[0]
                if not default_organization:
                    confirm = Confirm.ask(
                        f'The project will be created in the organization "{organization}". Continue?', default=True
                    )
                    if not confirm:
                        sys.exit(1)

        project_name_default: str = default_project_name()
        project_name_prompt = 'Enter the project name'
        while True:
            project_name = project_name or Prompt.ask(project_name_prompt, default=project_name_default)
            while project_name and not re.match(PROJECT_NAME_PATTERN, project_name):
                project_name = Prompt.ask(
                    "\nThe project name you've entered is invalid. Valid project names:\n"
                    '  * may contain lowercase alphanumeric characters\n'
                    '  * may contain single hyphens\n'
                    '  * may not start or end with a hyphen\n\n'
                    'Enter the project name you want to use:',
                    default=project_name_default,
                )

            try:
                project = client.create_new_project(organization, project_name)
            except ProjectAlreadyExists:
                project_name_default = ...  # type: ignore  # this means the value is required
                project_name_prompt = (
                    f"\nA project with the name '{project_name}' already exists. Please enter a different project name"
                )
                project_name = None
                continue
            except InvalidProjectName as exc:
                project_name_default = ...  # type: ignore  # this means the value is required
                project_name_prompt = (
                    f'\nThe project name you entered is invalid:\n{exc.reason}\nPlease enter a different project name'
                )
                project_name = None
                continue
            else:
                return project

    @classmethod
    def initialize_project(
        cls,
        *,
        client: LogfireClient,
    ) -> Self:
        """Create a new project or use an existing project on logfire.dev requesting the given project name.

        Args:
            client: The Logfire client to use when making requests.

        Returns:
            The new credentials.

        Raises:
            LogfireConfigError: If there was an error on creating/configuring the project.
        """
        credentials: dict[str, Any] | None = None

        print(
            'No Logfire project credentials found.\n'  # TODO: Add a link to the docs about where we look
            'All data sent to Logfire must be associated with a project.\n'
        )

        projects = client.get_user_projects()
        if projects:
            use_existing_projects = Confirm.ask('Do you want to use one of your existing projects? ', default=True)
            if use_existing_projects:  # pragma: no branch
                credentials = cls.use_existing_project(client=client, projects=projects)

        if not credentials:
            credentials = cls.create_new_project(client=client)

        try:
            result = cls(**credentials, logfire_api_url=client.base_url)
            Prompt.ask(
                f'Project initialized successfully. You will be able to view it at: {result.project_url}\n'
                'Press Enter to continue'
            )
            return result
        except TypeError as e:  # pragma: no cover
            raise LogfireConfigError(f'Invalid credentials, when initializing project: {e}') from e

    def write_creds_file(self, creds_dir: Path) -> None:
        """Write a credentials file to the given path."""
        ensure_data_dir_exists(creds_dir)
        data = dataclasses.asdict(self)
        path = _get_creds_file(creds_dir)
        path.write_text(json.dumps(data, indent=2) + '\n')

    def print_token_summary(self) -> None:
        """Print a summary of the existing project."""
        if self.project_url:  # pragma: no branch
            _print_summary(
                f'[bold]Logfire[/bold] project URL: [link={self.project_url} cyan]{self.project_url}[/link]',
                min_content_width=len(self.project_url),
            )


def _print_summary(message: str, min_content_width: int) -> None:
    from rich.console import Console
    from rich.style import Style
    from rich.theme import Theme

    # customise the link color since the default `blue` is too dark for me to read.
    custom_theme = Theme({'markdown.link_url': Style(color='cyan')})
    console = Console(stderr=True, theme=custom_theme)
    if console.width < min_content_width + 4:  # pragma: no cover
        console.width = min_content_width + 4
    console.print(message)


def _get_creds_file(creds_dir: Path) -> Path:
    """Get the path to the credentials file."""
    return creds_dir / CREDENTIALS_FILENAME


def get_base_url_from_token(token: str) -> str:
    """Get the base API URL from the token's region."""
    # default to US for tokens that were created before regions were added:
    region = 'us'
    if match := PYDANTIC_LOGFIRE_TOKEN_PATTERN.match(token):
        region = match.group('region')

        if region == 'stagingus':
            return 'https://logfire-us.pydantic.info'
        elif region == 'stagingeu':
            return 'https://logfire-eu.pydantic.info'

        if region not in REGIONS:
            region = 'us'

    return REGIONS[region]['base_url']


def get_git_revision_hash() -> str:
    """Get the current git commit hash."""
    import subprocess

    return subprocess.check_output(['git', 'rev-parse', 'HEAD'], stderr=subprocess.STDOUT).decode('ascii').strip()


def sanitize_project_name(name: str) -> str:
    """Convert `name` to a string suitable for the `requested_project_name` API parameter."""
    # Project names are limited to 50 characters, but the backend may also add 9 characters
    # if the project name already exists, so we limit it to 41 characters.
    return re.sub(r'[^a-zA-Z0-9]', '', name).lower()[:41] or 'untitled'


def default_project_name():
    return sanitize_project_name(os.path.basename(os.getcwd()))


def get_runtime_version() -> str:
    version_info = sys.implementation.version
    if version_info.releaselevel == 'final' and not version_info.serial:
        return '.'.join(map(str, version_info[:3]))
    return '.'.join(map(str, version_info))  # pragma: no cover


class LogfireNotConfiguredWarning(UserWarning):
    pass<|MERGE_RESOLUTION|>--- conflicted
+++ resolved
@@ -326,17 +326,10 @@
             Minimum log level for logs and spans to be created. By default, all logs and spans are created.
             For example, set to 'info' to only create logs with level 'info' or higher, thus filtering out debug logs.
             For spans, this only applies when `_level` is explicitly specified in `logfire.span`.
-<<<<<<< HEAD
-            Setting the level after will be ignored by this.
-            If a span is not created, this has no effect on the current active span, or on logs/spans created inside the
-            filtered `logfire.span` context manager.
-            If set to `None`, uses the `LOGFIRE_MIN_LEVEL` environment variable.
-=======
             Changing the level of a span _after_ it is created will be ignored by this.
             If a span is not created, this has no effect on the current active span, or on logs/spans created inside the
             filtered `logfire.span` context manager.
             If set to `None`, uses the `LOGFIRE_MIN_LEVEL` environment variable; if that is not set, there is no minimum level.
->>>>>>> 5af8a328
         sampling: Sampling options. See the [sampling guide](https://logfire.pydantic.dev/docs/guides/advanced/sampling/).
         add_baggage_to_attributes: Set to `False` to prevent OpenTelemetry Baggage from being added to spans as attributes.
             See the [Baggage documentation](https://logfire.pydantic.dev/docs/reference/advanced/baggage/) for more details.
