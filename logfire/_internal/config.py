from __future__ import annotations as _annotations

import atexit
import dataclasses
import functools
import json
import os
import re
import sys
import time
import warnings
from contextlib import suppress
from dataclasses import dataclass, field
from functools import cached_property
from pathlib import Path
from threading import RLock, Thread
from typing import TYPE_CHECKING, Any, Callable, Literal, Sequence, TypedDict, cast
from urllib.parse import urljoin
from uuid import uuid4
from weakref import WeakSet

import requests
from opentelemetry import metrics, trace
from opentelemetry.environment_variables import OTEL_METRICS_EXPORTER, OTEL_TRACES_EXPORTER
from opentelemetry.exporter.otlp.proto.http.metric_exporter import OTLPMetricExporter
from opentelemetry.exporter.otlp.proto.http.trace_exporter import OTLPSpanExporter
from opentelemetry.sdk.environment_variables import (
    OTEL_BSP_SCHEDULE_DELAY,
    OTEL_EXPORTER_OTLP_ENDPOINT,
    OTEL_EXPORTER_OTLP_METRICS_ENDPOINT,
    OTEL_EXPORTER_OTLP_TRACES_ENDPOINT,
    OTEL_RESOURCE_ATTRIBUTES,
)
from opentelemetry.sdk.metrics import (
    Counter,
    Histogram,
    MeterProvider,
    ObservableCounter,
    ObservableGauge,
    ObservableUpDownCounter,
    UpDownCounter,
)
from opentelemetry.sdk.metrics.export import AggregationTemporality, MetricReader, PeriodicExportingMetricReader
from opentelemetry.sdk.metrics.view import ExponentialBucketHistogramAggregation, View
from opentelemetry.sdk.resources import Resource
from opentelemetry.sdk.trace import SpanProcessor, TracerProvider as SDKTracerProvider
from opentelemetry.sdk.trace.export import BatchSpanProcessor, SimpleSpanProcessor
from opentelemetry.sdk.trace.id_generator import IdGenerator, RandomIdGenerator
from opentelemetry.sdk.trace.sampling import ParentBasedTraceIdRatio, Sampler
from opentelemetry.semconv.resource import ResourceAttributes
from rich.console import Console
from rich.prompt import Confirm, Prompt
from typing_extensions import Self, Unpack

from logfire.exceptions import LogfireConfigError
from logfire.sampling import SamplingOptions
from logfire.sampling._tail_sampling import TailSamplingProcessor
from logfire.version import VERSION

from .auth import DEFAULT_FILE, DefaultFile, is_logged_in
from .config_params import ParamManager, PydanticPluginRecordValues
from .constants import (
    DEFAULT_FALLBACK_FILE_NAME,
    OTLP_MAX_BODY_SIZE,
    LevelName,
)
from .exporters.console import (
    ConsoleColorsValues,
    IndentedConsoleSpanExporter,
    ShowParentsConsoleSpanExporter,
    SimpleConsoleSpanExporter,
)
from .exporters.fallback import FallbackSpanExporter
from .exporters.file import FileSpanExporter
from .exporters.otlp import OTLPExporterHttpSession, RetryFewerSpansSpanExporter
from .exporters.processor_wrapper import MainSpanProcessorWrapper
from .exporters.quiet_metrics import QuietMetricExporter
from .exporters.remove_pending import RemovePendingSpansExporter
from .exporters.test import TestExporter
from .integrations.executors import instrument_executors
from .metrics import ProxyMeterProvider
from .scrubbing import NOOP_SCRUBBER, BaseScrubber, Scrubber, ScrubbingOptions
from .stack_info import warn_at_user_stacklevel
from .tracer import PendingSpanProcessor, ProxyTracerProvider
from .utils import UnexpectedResponse, ensure_data_dir_exists, get_version, read_toml_file, suppress_instrumentation

if TYPE_CHECKING:
    from .main import FastLogfireSpan, LogfireSpan

# NOTE: this WeakSet is the reason that FastLogfireSpan.__slots__ has a __weakref__ slot.
OPEN_SPANS: WeakSet[LogfireSpan | FastLogfireSpan] = WeakSet()

CREDENTIALS_FILENAME = 'logfire_credentials.json'
"""Default base URL for the Logfire API."""
COMMON_REQUEST_HEADERS = {'User-Agent': f'logfire/{VERSION}'}
"""Common request headers for requests to the Logfire API."""
PROJECT_NAME_PATTERN = r'^[a-z0-9]+(?:-[a-z0-9]+)*$'

METRICS_PREFERRED_TEMPORALITY = {
    Counter: AggregationTemporality.DELTA,
    UpDownCounter: AggregationTemporality.CUMULATIVE,
    Histogram: AggregationTemporality.DELTA,
    ObservableCounter: AggregationTemporality.DELTA,
    ObservableUpDownCounter: AggregationTemporality.CUMULATIVE,
    ObservableGauge: AggregationTemporality.CUMULATIVE,
}
"""This should be passed as the `preferred_temporality` argument of metric readers and exporters."""


@dataclass
class ConsoleOptions:
    """Options for controlling console output."""

    colors: ConsoleColorsValues = 'auto'
    span_style: Literal['simple', 'indented', 'show-parents'] = 'show-parents'
    """How spans are shown in the console."""
    include_timestamps: bool = True
    """Whether to include timestamps in the console output."""
    verbose: bool = False
    """Whether to show verbose output.

    It includes the filename, log level, and line number.
    """
    min_log_level: LevelName = 'info'
    """The minimum log level to show in the console."""


@dataclass
class PydanticPlugin:
    """Options for the Pydantic plugin."""

    record: PydanticPluginRecordValues = 'off'
    """The record mode for the Pydantic plugin.

    It can be one of the following values:

    * `off`: Disable instrumentation. This is default value.
    * `all`: Send traces and metrics for all events.
    * `failure`: Send metrics for all validations and traces only for validation failures.
    * `metrics`: Send only metrics.
    """
    include: set[str] = field(default_factory=set)
    """By default, third party modules are not instrumented. This option allows you to include specific modules."""
    exclude: set[str] = field(default_factory=set)
    """Exclude specific modules from instrumentation."""


class DeprecatedKwargs(TypedDict):
    # Empty so that passing any additional kwargs makes static type checkers complain.
    pass


def configure(  # noqa: D417
    *,
    send_to_logfire: bool | Literal['if-token-present'] | None = None,
    token: str | None = None,
    service_name: str | None = None,
    service_version: str | None = None,
    trace_sample_rate: float | None = None,
    console: ConsoleOptions | Literal[False] | None = None,
    show_summary: bool | None = None,
    config_dir: Path | str | None = None,
    data_dir: Path | str | None = None,
    base_url: str | None = None,
    id_generator: IdGenerator | None = None,
    ns_timestamp_generator: Callable[[], int] | None = None,
    additional_span_processors: Sequence[SpanProcessor] | None = None,
    additional_metric_readers: Sequence[MetricReader] | None = None,
    pydantic_plugin: PydanticPlugin | None = None,
    fast_shutdown: bool = False,
    scrubbing: ScrubbingOptions | Literal[False] | None = None,
    inspect_arguments: bool | None = None,
<<<<<<< HEAD
    sampling: SamplingOptions | None = None,
=======
    tail_sampling: TailSamplingOptions | None = None,
    **deprecated_kwargs: Unpack[DeprecatedKwargs],
>>>>>>> fb0a162b
) -> None:
    """Configure the logfire SDK.

    Args:
        send_to_logfire: Whether to send logs to logfire.dev. Defaults to the `LOGFIRE_SEND_TO_LOGFIRE` environment
            variable if set, otherwise defaults to `True`. If `if-token-present` is provided, logs will only be sent if
            a token is present.
        token: The project token. Defaults to the `LOGFIRE_TOKEN` environment variable.
        service_name: Name of this service. Defaults to the `LOGFIRE_SERVICE_NAME` environment variable.
        service_version: Version of this service. Defaults to the `LOGFIRE_SERVICE_VERSION` environment variable, or the
            current git commit hash if available.
        trace_sample_rate: Deprecated, use `sampling` instead.
        console: Whether to control terminal output. If `None` uses the `LOGFIRE_CONSOLE_*` environment variables,
            otherwise defaults to `ConsoleOption(colors='auto', indent_spans=True, include_timestamps=True, verbose=False)`.
            If `False` disables console output. It can also be disabled by setting `LOGFIRE_CONSOLE` environment variable to `false`.
        show_summary: When to print a summary of the Logfire setup including a link to the dashboard. If `None` uses the `LOGFIRE_SHOW_SUMMARY` environment variable, otherwise
            defaults to `True`.
        config_dir: Directory that contains the `pyproject.toml` file for this project. If `None` uses the
            `LOGFIRE_CONFIG_DIR` environment variable, otherwise defaults to the current working directory.
        data_dir: Directory to store credentials, and logs. If `None` uses the `LOGFIRE_CREDENTIALS_DIR` environment variable, otherwise defaults to `'.logfire'`.
        base_url: Root URL for the Logfire API. If `None` uses the `LOGFIRE_BASE_URL` environment variable, otherwise defaults to https://logfire-api.pydantic.dev.
        id_generator: Generator for span IDs. Defaults to `RandomIdGenerator()` from the OpenTelemetry SDK.
        ns_timestamp_generator: Generator for nanosecond timestamps. Defaults to [`time.time_ns`][time.time_ns] from the
            Python standard library.
        additional_span_processors: Span processors to use in addition to the default processor which exports spans to Logfire's API.
        additional_metric_readers: Sequence of metric readers to be used in addition to the default reader
            which exports metrics to Logfire's API.
        pydantic_plugin: Configuration for the Pydantic plugin. If `None` uses the `LOGFIRE_PYDANTIC_PLUGIN_*` environment
            variables, otherwise defaults to `PydanticPlugin(record='off')`.
        fast_shutdown: Whether to shut down exporters and providers quickly, mostly used for tests. Defaults to `False`.
        scrubbing: Options for scrubbing sensitive data. Set to `False` to disable.
        inspect_arguments: Whether to enable
            [f-string magic](https://docs.pydantic.dev/logfire/guides/onboarding_checklist/add_manual_tracing/#f-strings).
            If `None` uses the `LOGFIRE_INSPECT_ARGUMENTS` environment variable.
            Defaults to `True` if and only if the Python version is at least 3.11.
        sampling: Sampling options. See the [sampling guide](https://docs.pydantic.dev/logfire/guides/advanced/sampling/).
    """
    processors = deprecated_kwargs.pop('processors', None)  # type: ignore
    if processors is not None:  # pragma: no cover
        raise ValueError(
            'The `processors` argument has been replaced by `additional_span_processors`. '
            'Set `send_to_logfire=False` to disable the default processor.'
        )

    metric_readers = deprecated_kwargs.pop('metric_readers', None)  # type: ignore
    if metric_readers is not None:  # pragma: no cover
        raise ValueError(
            'The `metric_readers` argument has been replaced by `additional_metric_readers`. '
            'Set `send_to_logfire=False` to disable the default metric reader.'
        )

    collect_system_metrics = deprecated_kwargs.pop('collect_system_metrics', None)  # type: ignore
    if collect_system_metrics is False:
        raise ValueError(
            'The `collect_system_metrics` argument has been removed. '
            'System metrics are no longer collected by default.'
        )

    if collect_system_metrics is not None:
        raise ValueError(
            'The `collect_system_metrics` argument has been removed. '
            'Use `logfire.instrument_system_metrics()` instead.'
        )

    scrubbing_callback = deprecated_kwargs.pop('scrubbing_callback', None)  # type: ignore
    scrubbing_patterns = deprecated_kwargs.pop('scrubbing_patterns', None)  # type: ignore
    if scrubbing_callback or scrubbing_patterns:
        if scrubbing is not None:
            raise ValueError(
                'Cannot specify `scrubbing` and `scrubbing_callback` or `scrubbing_patterns` at the same time. '
                'Use only `scrubbing`.'
            )
        warnings.warn(
            'The `scrubbing_callback` and `scrubbing_patterns` arguments are deprecated. '
            'Use `scrubbing=logfire.ScrubbingOptions(callback=..., extra_patterns=[...])` instead.',
            DeprecationWarning,
        )
        scrubbing = ScrubbingOptions(callback=scrubbing_callback, extra_patterns=scrubbing_patterns)  # type: ignore

    project_name = deprecated_kwargs.pop('project_name', None)  # type: ignore
    if project_name is not None:
        warnings.warn(
            'The `project_name` argument is deprecated and not needed.',
            DeprecationWarning,
        )

    if deprecated_kwargs:
        raise TypeError(f'configure() got unexpected keyword arguments: {", ".join(deprecated_kwargs)}')

    if trace_sample_rate is not None:
        if sampling:
            raise ValueError(
                'Cannot specify both `trace_sample_rate` and `sampling`. '
                'Use `sampling.head` instead of `trace_sample_rate`.'
            )
        else:
            sampling = SamplingOptions(head=trace_sample_rate)
            warnings.warn(
                'The `trace_sample_rate` argument is deprecated. '
                'Use `sampling=logfire.SamplingOptions(head=...)` instead.',
            )

    GLOBAL_CONFIG.configure(
        base_url=base_url,
        send_to_logfire=send_to_logfire,
        token=token,
        service_name=service_name,
        service_version=service_version,
        console=console,
        show_summary=show_summary,
        config_dir=Path(config_dir) if config_dir else None,
        data_dir=Path(data_dir) if data_dir else None,
        id_generator=id_generator,
        ns_timestamp_generator=ns_timestamp_generator,
        additional_span_processors=additional_span_processors,
        additional_metric_readers=additional_metric_readers,
        pydantic_plugin=pydantic_plugin,
        fast_shutdown=fast_shutdown,
        scrubbing=scrubbing,
        inspect_arguments=inspect_arguments,
        sampling=sampling,
    )


def _get_int_from_env(env_var: str) -> int | None:
    value = os.getenv(env_var)
    if not value:
        return None
    return int(value)  # pragma: no cover


@dataclasses.dataclass
class _LogfireConfigData:
    """Data-only parent class for LogfireConfig.

    This class can be pickled / copied and gives a nice repr,
    while allowing us to keep the ugly stuff only in LogfireConfig.

    In particular, using this dataclass as a base class of LogfireConfig allows us to use
    `dataclasses.asdict` in `integrations/executors.py` to get a dict with just the attributes from
    `_LogfireConfigData`, and none of the attributes added in `LogfireConfig`.
    """

    base_url: str
    """The base URL of the Logfire API"""

    send_to_logfire: bool | Literal['if-token-present']
    """Whether to send logs and spans to Logfire"""

    token: str | None
    """The Logfire API token to use"""

    service_name: str
    """The name of this service"""

    service_version: str | None
    """The version of this service"""

    console: ConsoleOptions | Literal[False] | None
    """Options for controlling console output"""

    show_summary: bool
    """Whether to show the summary when starting a new project"""

    data_dir: Path
    """The directory to store Logfire data in"""

    id_generator: IdGenerator
    """The ID generator to use"""

    ns_timestamp_generator: Callable[[], int]
    """The nanosecond timestamp generator to use"""

    additional_span_processors: Sequence[SpanProcessor] | None
    """Additional span processors"""

    pydantic_plugin: PydanticPlugin
    """Options for the Pydantic plugin"""

    fast_shutdown: bool
    """Whether to shut down exporters and providers quickly, mostly used for tests"""

    scrubbing: ScrubbingOptions | Literal[False]
    """Options for redacting sensitive data, or False to disable."""

    inspect_arguments: bool
    """Whether to enable f-string magic"""

    sampling: SamplingOptions
    """Sampling options"""

    def _load_configuration(
        self,
        # note that there are no defaults here so that the only place
        # defaults exist is `__init__` and we don't forgot a parameter when
        # forwarding parameters from `__init__` to `load_configuration`
        base_url: str | None,
        send_to_logfire: bool | Literal['if-token-present'] | None,
        token: str | None,
        service_name: str | None,
        service_version: str | None,
        console: ConsoleOptions | Literal[False] | None,
        show_summary: bool | None,
        config_dir: Path | None,
        data_dir: Path | None,
        id_generator: IdGenerator | None,
        ns_timestamp_generator: Callable[[], int] | None,
        additional_span_processors: Sequence[SpanProcessor] | None,
        additional_metric_readers: Sequence[MetricReader] | None,
        pydantic_plugin: PydanticPlugin | None,
        fast_shutdown: bool,
        scrubbing: ScrubbingOptions | Literal[False] | None,
        inspect_arguments: bool | None,
        sampling: SamplingOptions | None,
    ) -> None:
        """Merge the given parameters with the environment variables file configurations."""
        param_manager = ParamManager.create(config_dir)

        self.base_url = param_manager.load_param('base_url', base_url)
        self.send_to_logfire = param_manager.load_param('send_to_logfire', send_to_logfire)
        self.token = param_manager.load_param('token', token)
        self.service_name = param_manager.load_param('service_name', service_name)
        self.service_version = param_manager.load_param('service_version', service_version)
        self.show_summary = param_manager.load_param('show_summary', show_summary)
        self.data_dir = param_manager.load_param('data_dir', data_dir)
        self.inspect_arguments = param_manager.load_param('inspect_arguments', inspect_arguments)
        self.ignore_no_config = param_manager.load_param('ignore_no_config')
        if self.inspect_arguments and sys.version_info[:2] <= (3, 8):
            raise LogfireConfigError(
                'Inspecting arguments is only supported in Python 3.9+ and only recommended in Python 3.11+.'
            )

        # We save `scrubbing` just so that it can be serialized and deserialized.
        if isinstance(scrubbing, dict):
            # This is particularly for deserializing from a dict as in executors.py
            scrubbing = ScrubbingOptions(**scrubbing)  # type: ignore
        if scrubbing is None:
            scrubbing = ScrubbingOptions()
        self.scrubbing: ScrubbingOptions | Literal[False] = scrubbing
        self.scrubber: BaseScrubber = (
            Scrubber(scrubbing.extra_patterns, scrubbing.callback) if scrubbing else NOOP_SCRUBBER
        )

        if isinstance(console, dict):
            # This is particularly for deserializing from a dict as in executors.py
            console = ConsoleOptions(**console)  # type: ignore
        if console is not None:
            self.console = console
        elif param_manager.load_param('console') is False:
            self.console = False
        else:
            self.console = ConsoleOptions(
                colors=param_manager.load_param('console_colors'),
                span_style=param_manager.load_param('console_span_style'),
                include_timestamps=param_manager.load_param('console_include_timestamp'),
                verbose=param_manager.load_param('console_verbose'),
                min_log_level=param_manager.load_param('console_min_log_level'),
            )

        if isinstance(pydantic_plugin, dict):
            # This is particularly for deserializing from a dict as in executors.py
            pydantic_plugin = PydanticPlugin(**pydantic_plugin)  # type: ignore
        self.pydantic_plugin = pydantic_plugin or param_manager.pydantic_plugin
        if self.pydantic_plugin.record != 'off':
            import pydantic

            if get_version(pydantic.__version__) < get_version('2.5.0'):  # pragma: no cover
                raise RuntimeError('The Pydantic plugin requires Pydantic 2.5.0 or newer.')

        if isinstance(sampling, dict):
            # This is particularly for deserializing from a dict as in executors.py
            sampling = SamplingOptions(**sampling)  # type: ignore
        elif sampling is None:
            sampling = SamplingOptions(
                head=param_manager.load_param('trace_sample_rate'),
            )
        self.sampling = sampling

        self.fast_shutdown = fast_shutdown

        self.id_generator = id_generator or RandomIdGenerator()
        self.ns_timestamp_generator = ns_timestamp_generator or time.time_ns
        self.additional_span_processors = additional_span_processors
        self.additional_metric_readers = additional_metric_readers
        if self.service_version is None:
            try:
                self.service_version = get_git_revision_hash()
            except Exception:
                # many things could go wrong here, e.g. git is not installed, etc.
                # ignore them
                pass


class LogfireConfig(_LogfireConfigData):
    def __init__(
        self,
        base_url: str | None = None,
        send_to_logfire: bool | None = None,
        token: str | None = None,
        service_name: str | None = None,
        service_version: str | None = None,
        console: ConsoleOptions | Literal[False] | None = None,
        show_summary: bool | None = None,
        config_dir: Path | None = None,
        data_dir: Path | None = None,
        id_generator: IdGenerator | None = None,
        ns_timestamp_generator: Callable[[], int] | None = None,
        additional_span_processors: Sequence[SpanProcessor] | None = None,
        additional_metric_readers: Sequence[MetricReader] | None = None,
        pydantic_plugin: PydanticPlugin | None = None,
        fast_shutdown: bool = False,
        scrubbing: ScrubbingOptions | Literal[False] | None = None,
        inspect_arguments: bool | None = None,
        sampling: SamplingOptions | None = None,
    ) -> None:
        """Create a new LogfireConfig.

        Users should never need to call this directly, instead use `logfire.configure`.

        See `_LogfireConfigData` for parameter documentation.
        """
        # The `load_configuration` is it's own method so that it can be called on an existing config object
        # in particular the global config object.
        self._load_configuration(
            base_url=base_url,
            send_to_logfire=send_to_logfire,
            token=token,
            service_name=service_name,
            service_version=service_version,
            console=console,
            show_summary=show_summary,
            config_dir=config_dir,
            data_dir=data_dir,
            id_generator=id_generator,
            ns_timestamp_generator=ns_timestamp_generator,
            additional_span_processors=additional_span_processors,
            additional_metric_readers=additional_metric_readers,
            pydantic_plugin=pydantic_plugin,
            fast_shutdown=fast_shutdown,
            scrubbing=scrubbing,
            inspect_arguments=inspect_arguments,
            sampling=sampling,
        )
        # initialize with no-ops so that we don't impact OTEL's global config just because logfire is installed
        # that is, we defer setting logfire as the otel global config until `configure` is called
        self._tracer_provider = ProxyTracerProvider(trace.NoOpTracerProvider(), self)
        # note: this reference is important because the MeterProvider runs things in background threads
        # thus it "shuts down" when it's gc'ed
        self._meter_provider = ProxyMeterProvider(metrics.NoOpMeterProvider())
        # This ensures that we only call OTEL's global set_tracer_provider once to avoid warnings.
        self._has_set_providers = False
        self._initialized = False
        self._lock = RLock()

    def configure(
        self,
        base_url: str | None,
        send_to_logfire: bool | Literal['if-token-present'] | None,
        token: str | None,
        service_name: str | None,
        service_version: str | None,
        console: ConsoleOptions | Literal[False] | None,
        show_summary: bool | None,
        config_dir: Path | None,
        data_dir: Path | None,
        id_generator: IdGenerator | None,
        ns_timestamp_generator: Callable[[], int] | None,
        additional_span_processors: Sequence[SpanProcessor] | None,
        additional_metric_readers: Sequence[MetricReader] | None,
        pydantic_plugin: PydanticPlugin | None,
        fast_shutdown: bool,
        scrubbing: ScrubbingOptions | Literal[False] | None,
        inspect_arguments: bool | None,
        sampling: SamplingOptions | None,
    ) -> None:
        with self._lock:
            self._initialized = False
            self._load_configuration(
                base_url,
                send_to_logfire,
                token,
                service_name,
                service_version,
                console,
                show_summary,
                config_dir,
                data_dir,
                id_generator,
                ns_timestamp_generator,
                additional_span_processors,
                additional_metric_readers,
                pydantic_plugin,
                fast_shutdown,
                scrubbing,
                inspect_arguments,
                sampling,
            )
            self.initialize()

    def initialize(self) -> ProxyTracerProvider:
        """Configure internals to start exporting traces and metrics."""
        with self._lock:
            return self._initialize()

    def _initialize(self) -> ProxyTracerProvider:
        if self._initialized:  # pragma: no cover
            return self._tracer_provider

        with suppress_instrumentation():
            otel_resource_attributes: dict[str, Any] = {
                ResourceAttributes.SERVICE_NAME: self.service_name,
                ResourceAttributes.PROCESS_PID: os.getpid(),
                # Having this giant blob of data associated with every span/metric causes various problems so it's
                # disabled for now, but we may want to re-enable something like it in the future
                # RESOURCE_ATTRIBUTES_PACKAGE_VERSIONS: json.dumps(collect_package_info(), separators=(',', ':')),
            }
            if self.service_version:
                otel_resource_attributes[ResourceAttributes.SERVICE_VERSION] = self.service_version
            otel_resource_attributes_from_env = os.getenv(OTEL_RESOURCE_ATTRIBUTES)
            if otel_resource_attributes_from_env:
                for _field in otel_resource_attributes_from_env.split(','):
                    key, value = _field.split('=', maxsplit=1)
                    otel_resource_attributes[key.strip()] = value.strip()

            resource = Resource.create(otel_resource_attributes)

            # Set service instance ID to a random UUID if it hasn't been set already.
            # Setting it above would have also mostly worked and allowed overriding via OTEL_RESOURCE_ATTRIBUTES,
            # but doing it here means that resource detectors (checked in Resource.create) get priority.
            # This attribute is currently experimental. The latest released docs about it are here:
            # https://opentelemetry.io/docs/specs/semconv/resource/#service-experimental
            # Currently there's a newer version with some differences here:
            # https://github.com/open-telemetry/semantic-conventions/blob/e44693245eef815071402b88c3a44a8f7f8f24c8/docs/resource/README.md#service-experimental
            # Both recommend generating a UUID.
            resource = Resource({ResourceAttributes.SERVICE_INSTANCE_ID: uuid4().hex}).merge(resource)

            head = self.sampling.head
            sampler: Sampler | None = None
            if isinstance(head, (int, float)):
                if head < 1:
                    sampler = ParentBasedTraceIdRatio(head)
            else:
                sampler = head
            tracer_provider = SDKTracerProvider(
                sampler=sampler,
                resource=resource,
                id_generator=self.id_generator,
            )

            self._tracer_provider.shutdown()
            self._tracer_provider.set_provider(tracer_provider)  # do we need to shut down the existing one???

            processors_with_pending_spans: list[SpanProcessor] = []

            def add_span_processor(span_processor: SpanProcessor) -> None:
                # Some span processors added to the tracer provider should also be recorded in
                # `processors_with_pending_spans` so that they can be used by the final pending span processor.
                # This means that `tracer_provider.add_span_processor` should only appear in two places.
                has_pending = isinstance(
                    getattr(span_processor, 'span_exporter', None),
                    (TestExporter, RemovePendingSpansExporter, SimpleConsoleSpanExporter),
                )

                if self.sampling.tail:
                    span_processor = TailSamplingProcessor(span_processor, self.sampling.tail)
                span_processor = MainSpanProcessorWrapper(span_processor, self.scrubber)
                tracer_provider.add_span_processor(span_processor)
                if has_pending:
                    processors_with_pending_spans.append(span_processor)

            if self.additional_span_processors is not None:
                for processor in self.additional_span_processors:
                    add_span_processor(processor)

            if self.console:
                if self.console.span_style == 'simple':  # pragma: no cover
                    exporter_cls = SimpleConsoleSpanExporter
                elif self.console.span_style == 'indented':  # pragma: no cover
                    exporter_cls = IndentedConsoleSpanExporter
                else:
                    assert self.console.span_style == 'show-parents'
                    exporter_cls = ShowParentsConsoleSpanExporter
                add_span_processor(
                    SimpleSpanProcessor(
                        exporter_cls(
                            colors=self.console.colors,
                            include_timestamp=self.console.include_timestamps,
                            verbose=self.console.verbose,
                            min_log_level=self.console.min_log_level,
                        ),
                    )
                )

            metric_readers = list(self.additional_metric_readers or [])

            if (self.send_to_logfire == 'if-token-present' and self.token is not None) or self.send_to_logfire is True:
                if self.token is None:
                    if (credentials := LogfireCredentials.load_creds_file(self.data_dir)) is None:  # pragma: no branch
                        credentials = LogfireCredentials.initialize_project(
                            logfire_api_url=self.base_url,
                            session=requests.Session(),
                        )
                        credentials.write_creds_file(self.data_dir)
                    self.token = credentials.token
                    self.base_url = self.base_url or credentials.logfire_api_url
                    if self.show_summary:  # pragma: no branch
                        credentials.print_token_summary()
                else:

                    def check_token():
                        assert self.token is not None
                        creds = self._initialize_credentials_from_token(self.token)
                        if self.show_summary and creds is not None:  # pragma: no branch
                            creds.print_token_summary()

                    thread = Thread(target=check_token, name='check_logfire_token')
                    thread.start()

                headers = {'User-Agent': f'logfire/{VERSION}', 'Authorization': self.token}
                session = OTLPExporterHttpSession(max_body_size=OTLP_MAX_BODY_SIZE)
                session.headers.update(headers)
                span_exporter = OTLPSpanExporter(endpoint=urljoin(self.base_url, '/v1/traces'), session=session)
                span_exporter = RetryFewerSpansSpanExporter(span_exporter)
                span_exporter = FallbackSpanExporter(
                    span_exporter, FileSpanExporter(self.data_dir / DEFAULT_FALLBACK_FILE_NAME, warn=True)
                )
                span_exporter = RemovePendingSpansExporter(span_exporter)
                schedule_delay_millis = _get_int_from_env(OTEL_BSP_SCHEDULE_DELAY) or 500
                add_span_processor(BatchSpanProcessor(span_exporter, schedule_delay_millis=schedule_delay_millis))

                metric_readers += [
                    PeriodicExportingMetricReader(
                        QuietMetricExporter(
                            OTLPMetricExporter(
                                endpoint=urljoin(self.base_url, '/v1/metrics'),
                                headers=headers,
                                session=session,
                                # I'm pretty sure that this line here is redundant,
                                # and that passing it to the QuietMetricExporter is what matters
                                # because the PeriodicExportingMetricReader will read it from there.
                                preferred_temporality=METRICS_PREFERRED_TEMPORALITY,
                            ),
                            preferred_temporality=METRICS_PREFERRED_TEMPORALITY,
                        )
                    )
                ]

            if processors_with_pending_spans:
                tracer_provider.add_span_processor(
                    PendingSpanProcessor(self.id_generator, tuple(processors_with_pending_spans))
                )

            otlp_endpoint = os.getenv(OTEL_EXPORTER_OTLP_ENDPOINT)
            otlp_traces_endpoint = os.getenv(OTEL_EXPORTER_OTLP_TRACES_ENDPOINT)
            otlp_metrics_endpoint = os.getenv(OTEL_EXPORTER_OTLP_METRICS_ENDPOINT)
            otlp_traces_exporter = os.getenv(OTEL_TRACES_EXPORTER, '').lower()
            otlp_metrics_exporter = os.getenv(OTEL_METRICS_EXPORTER, '').lower()

            if (otlp_endpoint or otlp_traces_endpoint) and otlp_traces_exporter in ('otlp', ''):
                add_span_processor(BatchSpanProcessor(OTLPSpanExporter()))

            if (otlp_endpoint or otlp_metrics_endpoint) and otlp_metrics_exporter in ('otlp', ''):
                metric_readers += [PeriodicExportingMetricReader(OTLPMetricExporter())]

            meter_provider = MeterProvider(
                metric_readers=metric_readers,
                resource=resource,
                views=[
                    View(
                        instrument_type=Histogram,
                        aggregation=ExponentialBucketHistogramAggregation(),
                    )
                ],
            )

            # we need to shut down any existing providers to avoid leaking resources (like threads)
            # but if this takes longer than 100ms you should call `logfire.shutdown` before reconfiguring
            self._meter_provider.shutdown(
                timeout_millis=200
            )  # note: this may raise an Exception if it times out, call `logfire.shutdown` first
            self._meter_provider.set_meter_provider(meter_provider)

            if self is GLOBAL_CONFIG and not self._has_set_providers:
                self._has_set_providers = True
                trace.set_tracer_provider(self._tracer_provider)
                metrics.set_meter_provider(self._meter_provider)

            @atexit.register
            def _exit_open_spans():  # type: ignore[reportUnusedFunction]  # pragma: no cover
                # Ensure that all open spans are closed when the program exits.
                # OTEL registers its own atexit callback in the tracer/meter providers to shut them down.
                # Registering this callback here after the OTEL one means that this runs first.
                # Otherwise OTEL would log an error "Already shutdown, dropping span."
                for span in list(OPEN_SPANS):
                    span.__exit__(None, None, None)

            self._initialized = True

            # set up context propagation for ThreadPoolExecutor and ProcessPoolExecutor
            instrument_executors()

            self._ensure_flush_after_aws_lambda()

            return self._tracer_provider

    def force_flush(self, timeout_millis: int = 30_000) -> bool:
        """Force flush all spans and metrics.

        Args:
            timeout_millis: The timeout in milliseconds.

        Returns:
            Whether the flush of spans was successful.
        """
        self._meter_provider.force_flush(timeout_millis)
        return self._tracer_provider.force_flush(timeout_millis)

    def get_tracer_provider(self) -> ProxyTracerProvider:
        """Get a tracer provider from this `LogfireConfig`.

        This is used internally and should not be called by users of the SDK.

        Returns:
            The tracer provider.
        """
        self.warn_if_not_initialized('No logs or spans will be created')
        return self._tracer_provider

    def get_meter_provider(self) -> ProxyMeterProvider:
        """Get a meter provider from this `LogfireConfig`.

        This is used internally and should not be called by users of the SDK.

        Returns:
            The meter provider.
        """
        self.warn_if_not_initialized('No metrics will be created')
        return self._meter_provider

    def warn_if_not_initialized(self, message: str):
        if not self._initialized and not self.ignore_no_config:
            warn_at_user_stacklevel(
                f'{message} until `logfire.configure()` has been called. '
                f'Set the environment variable LOGFIRE_IGNORE_NO_CONFIG=1 or add ignore_no_config=true in pyproject.toml to suppress this warning.',
                category=LogfireNotConfiguredWarning,
            )

    @cached_property
    def meter(self) -> metrics.Meter:
        """Get a meter from this `LogfireConfig`.

        This is used internally and should not be called by users of the SDK.

        Returns:
            The meter.
        """
        return self.get_meter_provider().get_meter('logfire', VERSION)

    def _initialize_credentials_from_token(self, token: str) -> LogfireCredentials | None:
        return LogfireCredentials.from_token(token, requests.Session(), self.base_url)

    def _ensure_flush_after_aws_lambda(self):
        """Ensure that `force_flush` is called after an AWS Lambda invocation.

        This way Logfire will just work in Lambda without the user needing to know anything.
        Without the `force_flush`, spans may just remain in the queue when the Lambda runtime is frozen.
        """

        def wrap_client_post_invocation_method(client_method: Any):  # pragma: no cover
            @functools.wraps(client_method)
            def wrapper(*args: Any, **kwargs: Any) -> Any:
                try:
                    self.force_flush(timeout_millis=3000)
                except Exception:
                    import traceback

                    traceback.print_exc()

                return client_method(*args, **kwargs)

            return wrapper

        # This suggests that the lambda runtime module moves around a lot:
        # https://github.com/getsentry/sentry-python/blob/eab218c91ae2b894df18751e347fd94972a4fe06/sentry_sdk/integrations/aws_lambda.py#L280-L314
        # So we just look for the client class in all modules.
        # This feels inefficient but it appears be a tiny fraction of the time `configure` takes anyway.
        # We convert the modules to a list in case something gets imported during the loop and the dict gets modified.
        for mod in list(sys.modules.values()):
            try:
                client = getattr(mod, 'LambdaRuntimeClient', None)
            except Exception:  # pragma: no cover
                continue
            if not client:
                continue
            try:  # pragma: no cover
                client.post_invocation_error = wrap_client_post_invocation_method(client.post_invocation_error)
                client.post_invocation_result = wrap_client_post_invocation_method(client.post_invocation_result)
            except Exception as e:  # pragma: no cover
                with suppress(Exception):
                    # client is likely some random object from a dynamic module unrelated to AWS lambda.
                    # If it doesn't look like the LambdaRuntimeClient class, ignore this error.
                    # We don't check this beforehand so that if the lambda runtime library changes
                    # LambdaRuntimeClient to some object other than a class,
                    # or something else patches it with some kind of wrapper,
                    # our patching still has some chance of working.
                    # But we also don't want to log spurious noisy tracebacks.
                    if not (isinstance(client, type) and client.__name__ == 'LambdaRuntimeClient'):
                        continue

                import traceback

                traceback.print_exception(e)


# The global config is the single global object in logfire
# It also does not initialize anything when it's created (right now)
# but when `logfire.configure` aka `GLOBAL_CONFIG.configure` is called
# it will initialize the tracer and metrics
GLOBAL_CONFIG = LogfireConfig()


@dataclasses.dataclass
class LogfireCredentials:
    """Credentials for logfire.dev."""

    token: str
    """The Logfire API token to use."""
    project_name: str
    """The name of the project."""
    project_url: str
    """The URL for the project."""
    logfire_api_url: str
    """The Logfire API base URL."""

    @classmethod
    def load_creds_file(cls, creds_dir: Path) -> Self | None:
        """Check if a credentials file exists and if so load it.

        Args:
            creds_dir: Path to the credentials directory.

        Returns:
            The loaded credentials or `None` if the file does not exist.

        Raises:
            LogfireConfigError: If the credentials file exists but is invalid.
        """
        path = _get_creds_file(creds_dir)
        if path.exists():
            try:
                with path.open('rb') as f:
                    data = json.load(f)
            except (ValueError, OSError) as e:
                raise LogfireConfigError(f'Invalid credentials file: {path}') from e

            try:
                # Handle legacy key
                dashboard_url = data.pop('dashboard_url', None)
                if dashboard_url is not None:
                    data.setdefault('project_url', dashboard_url)
                return cls(**data)
            except TypeError as e:
                raise LogfireConfigError(f'Invalid credentials file: {path} - {e}') from e

    @classmethod
    def from_token(cls, token: str, session: requests.Session, base_url: str) -> Self | None:
        """Check that the token is valid.

        Issue a warning if the Logfire API is unreachable, or we get a response other than 200 or 401.

        We continue unless we get a 401. If something is wrong, we'll later store data locally for back-fill.

        Raises:
            LogfireConfigError: If the token is invalid.
        """
        try:
            response = session.get(
                urljoin(base_url, '/v1/info'),
                timeout=10,
                headers={**COMMON_REQUEST_HEADERS, 'Authorization': token},
            )
        except requests.RequestException as e:
            warnings.warn(f'Logfire API is unreachable, you may have trouble sending data. Error: {e}')
            return None

        if response.status_code == 401:
            warnings.warn('Invalid Logfire token.')
            return None
        elif response.status_code != 200:
            # any other status code is considered unhealthy
            warnings.warn(
                f'Logfire API is unhealthy, you may have trouble sending data. Status code: {response.status_code}'
            )
            return None

        data = response.json()
        return cls(
            token=token,
            project_name=data['project_name'],
            project_url=data['project_url'],
            logfire_api_url=base_url,
        )

    @classmethod
    def _get_user_token(cls, logfire_api_url: str) -> str:
        if DEFAULT_FILE.is_file():  # pragma: no branch
            data = cast(DefaultFile, read_toml_file(DEFAULT_FILE))
            if is_logged_in(data, logfire_api_url):  # pragma: no branch
                return data['tokens'][logfire_api_url]['token']
        raise LogfireConfigError(
            """You are not authenticated. Please run `logfire auth` to authenticate.

If you are running in production, you can set the `LOGFIRE_TOKEN` environment variable.
To create a write token, refer to https://docs.pydantic.dev/logfire/guides/advanced/creating_write_tokens/
"""
        )

    @classmethod
    def get_current_user(cls, session: requests.Session, logfire_api_url: str) -> dict[str, Any] | None:
        try:
            user_token = cls._get_user_token(logfire_api_url=logfire_api_url)
        except LogfireConfigError:
            return None
        return cls._get_user_for_token(user_token, session, logfire_api_url)

    @classmethod
    def _get_user_for_token(cls, user_token: str, session: requests.Session, logfire_api_url: str) -> dict[str, Any]:
        headers = {**COMMON_REQUEST_HEADERS, 'Authorization': user_token}
        account_info_url = urljoin(logfire_api_url, '/v1/account/me')
        try:
            response = session.get(account_info_url, headers=headers)
            UnexpectedResponse.raise_for_status(response)
        except requests.RequestException as e:
            raise LogfireConfigError('Error retrieving user information.') from e
        return response.json()

    @classmethod
    def get_user_projects(cls, session: requests.Session, logfire_api_url: str) -> list[dict[str, Any]]:
        """Get list of projects that user has access to them.

        Args:
            session: HTTP client session used to communicate with the Logfire API.
            logfire_api_url: The Logfire API base URL.

        Returns:
            List of user projects.

        Raises:
            LogfireConfigError: If there was an error retrieving user projects.
        """
        user_token = cls._get_user_token(logfire_api_url=logfire_api_url)
        headers = {**COMMON_REQUEST_HEADERS, 'Authorization': user_token}
        projects_url = urljoin(logfire_api_url, '/v1/projects/')
        try:
            response = session.get(projects_url, headers=headers)
            UnexpectedResponse.raise_for_status(response)
        except requests.RequestException as e:  # pragma: no cover
            raise LogfireConfigError('Error retrieving list of projects.') from e
        return response.json()

    @classmethod
    def use_existing_project(
        cls,
        *,
        session: requests.Session,
        logfire_api_url: str,
        projects: list[dict[str, Any]],
        organization: str | None = None,
        project_name: str | None = None,
    ) -> dict[str, Any] | None:
        """Configure one of the user projects to be used by Logfire.

        It configures the project if organization/project_name is a valid project that
        the user has access to it. Otherwise, it asks the user to select a project interactively.

        Args:
            session: HTTP client session used to communicate with the Logfire API.
            logfire_api_url: The Logfire API base URL.
            projects: List of user projects.
            organization: Project organization.
            project_name: Name of project that has to be used.

        Returns:
            The configured project information.

        Raises:
            LogfireConfigError: If there was an error configuring the project.
        """
        user_token = cls._get_user_token(logfire_api_url=logfire_api_url)
        headers = {**COMMON_REQUEST_HEADERS, 'Authorization': user_token}

        org_message = ''
        org_flag = ''
        project_message = 'projects'
        filtered_projects = projects

        console = Console(file=sys.stderr)

        if organization is not None:
            filtered_projects = [p for p in projects if p['organization_name'] == organization]
            org_message = f' in organization `{organization}`'
            org_flag = f' --org {organization}'

        if project_name is not None:
            project_message = f'projects with name `{project_name}`'
            filtered_projects = [p for p in filtered_projects if p['project_name'] == project_name]

        if project_name is not None and len(filtered_projects) == 1:
            # exact match to requested project
            organization = filtered_projects[0]['organization_name']
            project_name = filtered_projects[0]['project_name']
        elif not filtered_projects:
            if not projects:
                console.print(
                    'No projects found for the current user. You can create a new project with `logfire projects new`'
                )
                return None
            elif (
                Prompt.ask(
                    f'No {project_message} found for the current user{org_message}. Choose from all projects?',
                    choices=['y', 'n'],
                    default='y',
                )
                == 'n'
            ):
                # user didn't want to expand search, print a hint and quit
                console.print(f'You can create a new project{org_message} with `logfire projects new{org_flag}`')
                return None
            # try all projects
            filtered_projects = projects
            organization = None
            project_name = None
        else:
            # multiple matches
            if project_name is not None and organization is None:
                # only bother printing if the user asked for a specific project
                # but didn't specify an organization
                console.print(f'Found multiple {project_message}.')
            organization = None
            project_name = None

        if organization is None or project_name is None:
            project_choices = {
                str(index + 1): (item['organization_name'], item['project_name'])
                for index, item in enumerate(filtered_projects)
            }
            project_choices_str = '\n'.join(
                [f'{index}. {item[0]}/{item[1]}' for index, item in project_choices.items()]
            )
            selected_project_key = Prompt.ask(
                f'Please select one of the following projects by number:\n' f'{project_choices_str}\n',
                choices=list(project_choices.keys()),
                default='1',
            )
            project_info_tuple = project_choices[selected_project_key]
            organization = project_info_tuple[0]
            project_name = project_info_tuple[1]

        project_write_token_url = urljoin(
            logfire_api_url,
            f'/v1/organizations/{organization}/projects/{project_name}/write-tokens/',
        )
        try:
            response = session.post(project_write_token_url, headers=headers)
            UnexpectedResponse.raise_for_status(response)
        except requests.RequestException as e:
            raise LogfireConfigError('Error creating project write token.') from e

        return response.json()

    @classmethod
    def create_new_project(
        cls,
        *,
        session: requests.Session,
        logfire_api_url: str,
        organization: str | None = None,
        default_organization: bool = False,
        project_name: str | None = None,
    ) -> dict[str, Any]:
        """Create a new project and configure it to be used by Logfire.

        It creates the project under the organization if both project and organization are valid.
        Otherwise, it asks the user to select organization and enter a valid project name interactively.

        Args:
            session: HTTP client session used to communicate with the Logfire API.
            logfire_api_url: The Logfire API base URL.
            organization: The organization name of the new project.
            default_organization: Whether to create the project under the user default organization.
            project_name: The default name of the project.

        Returns:
            The created project informations.

        Raises:
            LogfireConfigError: If there was an error creating projects.
        """
        user_token = cls._get_user_token(logfire_api_url=logfire_api_url)
        headers = {**COMMON_REQUEST_HEADERS, 'Authorization': user_token}

        # Get user organizations
        organizations_url = urljoin(logfire_api_url, '/v1/organizations/')
        try:
            response = session.get(organizations_url, headers=headers)
            UnexpectedResponse.raise_for_status(response)
        except requests.RequestException as e:
            raise LogfireConfigError('Error retrieving list of organizations.') from e
        organizations = [item['organization_name'] for item in response.json()]

        if organization not in organizations:
            if len(organizations) > 1:
                # Get user default organization
                user_details = cls._get_user_for_token(user_token, session, logfire_api_url)
                assert user_details is not None
                user_default_organization_name = user_details.get('default_organization', {}).get('organization_name')

                if default_organization and user_default_organization_name:
                    organization = user_default_organization_name
                else:
                    organization = Prompt.ask(
                        '\nTo create and use a new project, please provide the following information:\n'
                        'Select the organization to create the project in',
                        choices=organizations,
                        default=user_default_organization_name if user_default_organization_name else organizations[0],
                    )
            else:
                organization = organizations[0]
                if not default_organization:
                    confirm = Confirm.ask(
                        f'The project will be created in the organization "{organization}". Continue?', default=True
                    )
                    if not confirm:
                        sys.exit(1)

        project_name_default: str | None = default_project_name()
        project_name_prompt = 'Enter the project name'
        while True:
            project_name = project_name or Prompt.ask(project_name_prompt, default=project_name_default)
            while project_name and not re.match(PROJECT_NAME_PATTERN, project_name):
                project_name = Prompt.ask(
                    "\nThe project name you've entered is invalid. Valid project names:\n"
                    '  * may contain lowercase alphanumeric characters\n'
                    '  * may contain single hyphens\n'
                    '  * may not start or end with a hyphen\n\n'
                    'Enter the project name you want to use:',
                    default=project_name_default,
                )

            url = urljoin(logfire_api_url, f'/v1/projects/{organization}')
            try:
                response = session.post(url, headers=headers, json={'project_name': project_name})
                if response.status_code == 409:
                    project_name_default = ...  # type: ignore  # this means the value is required
                    project_name_prompt = (
                        f"\nA project with the name '{project_name}' already exists."
                        f' Please enter a different project name'
                    )
                    project_name = None
                    continue
                if response.status_code == 422:
                    error = response.json()['detail'][0]
                    if error['loc'] == ['body', 'project_name']:  # pragma: no branch
                        project_name_default = ...  # type: ignore  # this means the value is required
                        project_name_prompt = (
                            f'\nThe project name you entered is invalid:\n'
                            f'{error["msg"]}\n'
                            f'Please enter a different project name'
                        )
                        project_name = None
                        continue
                UnexpectedResponse.raise_for_status(response)
            except requests.RequestException as e:
                raise LogfireConfigError('Error creating new project.') from e
            else:
                return response.json()

    @classmethod
    def initialize_project(
        cls,
        *,
        logfire_api_url: str,
        session: requests.Session,
    ) -> Self:
        """Create a new project or use an existing project on logfire.dev requesting the given project name.

        Args:
            logfire_api_url: The Logfire API base URL.
            session: HTTP client session used to communicate with the Logfire API.

        Returns:
            The new credentials.

        Raises:
            LogfireConfigError: If there was an error on creating/configuring the project.
        """
        credentials: dict[str, Any] | None = None

        print(
            'No Logfire project credentials found.\n'  # TODO: Add a link to the docs about where we look
            'All data sent to Logfire must be associated with a project.\n'
        )

        projects = cls.get_user_projects(session=session, logfire_api_url=logfire_api_url)
        if projects:
            use_existing_projects = Confirm.ask('Do you want to use one of your existing projects? ', default=True)
            if use_existing_projects:  # pragma: no branch
                credentials = cls.use_existing_project(
                    session=session, logfire_api_url=logfire_api_url, projects=projects
                )

        if not credentials:
            credentials = cls.create_new_project(
                session=session,
                logfire_api_url=logfire_api_url,
            )

        try:
            result = cls(**credentials, logfire_api_url=logfire_api_url)
            Prompt.ask(
                f'Project initialized successfully. You will be able to view it at: {result.project_url}\n'
                'Press Enter to continue'
            )
            return result
        except TypeError as e:  # pragma: no cover
            raise LogfireConfigError(f'Invalid credentials, when initializing project: {e}') from e

    def write_creds_file(self, creds_dir: Path) -> None:
        """Write a credentials file to the given path."""
        ensure_data_dir_exists(creds_dir)
        data = dataclasses.asdict(self)
        path = _get_creds_file(creds_dir)
        path.write_text(json.dumps(data, indent=2) + '\n')

    def print_token_summary(self) -> None:
        """Print a summary of the existing project."""
        if self.project_url:  # pragma: no branch
            _print_summary(
                f'[bold]Logfire[/bold] project URL: [link={self.project_url} cyan]{self.project_url}[/link]',
                min_content_width=len(self.project_url),
            )


def _print_summary(message: str, min_content_width: int) -> None:
    from rich.console import Console
    from rich.style import Style
    from rich.theme import Theme

    # customise the link color since the default `blue` is too dark for me to read.
    custom_theme = Theme({'markdown.link_url': Style(color='cyan')})
    console = Console(stderr=True, theme=custom_theme)
    if console.width < min_content_width + 4:  # pragma: no cover
        console.width = min_content_width + 4
    console.print(message)


def _get_creds_file(creds_dir: Path) -> Path:
    """Get the path to the credentials file."""
    return creds_dir / CREDENTIALS_FILENAME


def get_git_revision_hash() -> str:
    """Get the current git commit hash."""
    import subprocess

    return subprocess.check_output(['git', 'rev-parse', 'HEAD'], stderr=subprocess.STDOUT).decode('ascii').strip()


def sanitize_project_name(name: str) -> str:
    """Convert `name` to a string suitable for the `requested_project_name` API parameter."""
    # Project names are limited to 50 characters, but the backend may also add 9 characters
    # if the project name already exists, so we limit it to 41 characters.
    return re.sub(r'[^a-zA-Z0-9]', '', name).lower()[:41] or 'untitled'


def default_project_name():
    return sanitize_project_name(os.path.basename(os.getcwd()))


class LogfireNotConfiguredWarning(UserWarning):
    pass<|MERGE_RESOLUTION|>--- conflicted
+++ resolved
@@ -156,7 +156,6 @@
     token: str | None = None,
     service_name: str | None = None,
     service_version: str | None = None,
-    trace_sample_rate: float | None = None,
     console: ConsoleOptions | Literal[False] | None = None,
     show_summary: bool | None = None,
     config_dir: Path | str | None = None,
@@ -170,12 +169,8 @@
     fast_shutdown: bool = False,
     scrubbing: ScrubbingOptions | Literal[False] | None = None,
     inspect_arguments: bool | None = None,
-<<<<<<< HEAD
     sampling: SamplingOptions | None = None,
-=======
-    tail_sampling: TailSamplingOptions | None = None,
     **deprecated_kwargs: Unpack[DeprecatedKwargs],
->>>>>>> fb0a162b
 ) -> None:
     """Configure the logfire SDK.
 
@@ -262,9 +257,7 @@
             DeprecationWarning,
         )
 
-    if deprecated_kwargs:
-        raise TypeError(f'configure() got unexpected keyword arguments: {", ".join(deprecated_kwargs)}')
-
+    trace_sample_rate: float | None = deprecated_kwargs.pop('trace_sample_rate', None)  # type: ignore
     if trace_sample_rate is not None:
         if sampling:
             raise ValueError(
@@ -277,6 +270,9 @@
                 'The `trace_sample_rate` argument is deprecated. '
                 'Use `sampling=logfire.SamplingOptions(head=...)` instead.',
             )
+
+    if deprecated_kwargs:
+        raise TypeError(f'configure() got unexpected keyword arguments: {", ".join(deprecated_kwargs)}')
 
     GLOBAL_CONFIG.configure(
         base_url=base_url,
