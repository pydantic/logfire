--- conflicted
+++ resolved
@@ -14,11 +14,7 @@
 from dataclasses import dataclass, field
 from pathlib import Path
 from threading import RLock, Thread
-<<<<<<< HEAD
-from typing import TYPE_CHECKING, Any, Callable, Literal, Sequence, TypedDict
-=======
-from typing import TYPE_CHECKING, Any, Callable, Literal, TypedDict, cast
->>>>>>> dc498870
+from typing import TYPE_CHECKING, Any, Callable, Literal, TypedDict
 from urllib.parse import urljoin
 from uuid import uuid4
 
