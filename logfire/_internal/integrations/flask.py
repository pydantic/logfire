--- conflicted
+++ resolved
@@ -5,12 +5,8 @@
 from flask.app import Flask
 from opentelemetry.instrumentation.flask import FlaskInstrumentor
 
-<<<<<<< HEAD
 from logfire._internal.utils import maybe_capture_server_headers
 
-
-def instrument_flask(app: Flask, capture_headers: bool = False, **kwargs: Any):
-=======
 if TYPE_CHECKING:
     from wsgiref.types import WSGIEnvironment
 
@@ -31,8 +27,7 @@
         commenter_options: dict[str, str] | None
 
 
-def instrument_flask(app: Flask, **kwargs: Unpack[FlaskInstrumentKwargs]):
->>>>>>> e3b139d7
+def instrument_flask(app: Flask, capture_headers: bool = False, **kwargs: Unpack[FlaskInstrumentKwargs]):
     """Instrument `app` so that spans are automatically created for each request.
 
     See the `Logfire.instrument_flask` method for details.
