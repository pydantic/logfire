from __future__ import annotations

import dataclasses
import inspect
from collections.abc import Awaitable, Iterable
from contextlib import AbstractContextManager, contextmanager
from datetime import datetime, timezone
from functools import lru_cache
from typing import Any, Callable
from weakref import WeakKeyDictionary

import fastapi.routing
from fastapi import BackgroundTasks, FastAPI
from fastapi.routing import APIRoute, APIWebSocketRoute, Mount
from fastapi.security import SecurityScopes
from opentelemetry.trace import Span
from starlette.requests import Request
from starlette.responses import Response
from starlette.websockets import WebSocket

from ..constants import ONE_SECOND_IN_NANOSECONDS
from ..main import Logfire, NoopSpan, set_user_attributes_on_raw_span
from ..stack_info import StackInfo, get_code_object_info
from ..utils import handle_internal_errors, maybe_capture_server_headers

try:
    from opentelemetry.instrumentation.asgi import ServerRequestHook
    from opentelemetry.instrumentation.fastapi import FastAPIInstrumentor

    from .asgi import tweak_asgi_spans_tracer_provider
except ImportError:
    raise RuntimeError(
        'The `logfire.instrument_fastapi()` requires the `opentelemetry-instrumentation-fastapi` package.\n'
        'You can install this with:\n'
        "    pip install 'logfire[fastapi]'"
    )


def find_mounted_apps(app: FastAPI) -> list[FastAPI]:
    """Fetch all sub-apps mounted to a FastAPI app, including nested sub-apps."""
    mounted_apps: list[FastAPI] = []
    for route in app.routes:
        if isinstance(route, Mount):
            _app: Any = route.app
            if isinstance(_app, FastAPI):
                mounted_apps.append(_app)
                mounted_apps += find_mounted_apps(_app)
    return mounted_apps


def instrument_fastapi(
    logfire_instance: Logfire,
    app: FastAPI | None = None,
    *,
    capture_headers: bool = False,
    request_attributes_mapper: Callable[
        [
            Request | WebSocket,
            dict[str, Any],
        ],
        dict[str, Any] | None,
    ]
    | None = None,
    excluded_urls: str | Iterable[str] | None = None,
    record_send_receive: bool = False,
    extra_spans: bool = True,
    **opentelemetry_kwargs: Any,
) -> AbstractContextManager[None]:
    """Instrument a FastAPI app so that spans and logs are automatically created for each request.

    See `Logfire.instrument_fastapi` for more details.
    """
    # TODO(Marcelo): This needs to be tested.
    if not isinstance(excluded_urls, (str, type(None))):  # pragma: no cover
        # FastAPIInstrumentor expects a comma-separated string, not a list.
        excluded_urls = ','.join(excluded_urls)

    maybe_capture_server_headers(capture_headers)
    opentelemetry_kwargs = {
        'tracer_provider': tweak_asgi_spans_tracer_provider(logfire_instance, record_send_receive),
        'meter_provider': logfire_instance.config.get_meter_provider(),
        **opentelemetry_kwargs,
    }
    if app is None:
        FastAPIInstrumentor().instrument(
            excluded_urls=excluded_urls,
            server_request_hook=_server_request_hook(opentelemetry_kwargs.pop('server_request_hook', None)),
            **opentelemetry_kwargs,
        )

        @contextmanager
        def uninstrument_context():
            yield
            FastAPIInstrumentor().uninstrument()

        return uninstrument_context()
    else:
        FastAPIInstrumentor.instrument_app(
            app,
            excluded_urls=excluded_urls,
            server_request_hook=_server_request_hook(opentelemetry_kwargs.pop('server_request_hook', None)),
            **opentelemetry_kwargs,
        )

        registry = patch_fastapi()
        if app in registry:  # pragma: no cover
            raise ValueError('This app has already been instrumented.')

<<<<<<< HEAD
        mounted_apps = find_mounted_apps(app)
        mounted_apps.append(app)
=======
    for _app in mounted_apps:
        registry[_app] = FastAPIInstrumentation(
            logfire_instance,
            request_attributes_mapper or _default_request_attributes_mapper,
            extra_spans=extra_spans,
        )
>>>>>>> 28e78823

        for _app in mounted_apps:
            registry[_app] = FastAPIInstrumentation(
                logfire_instance,
                request_attributes_mapper or _default_request_attributes_mapper,
            )

        @contextmanager
        def uninstrument_context():
            # The user isn't required (or even expected) to use this context manager,
            # which is why the instrumenting and patching has already happened before this point.
            # It exists mostly for tests, and just in case users want it.
            try:
                yield
            finally:
                for _app in mounted_apps:
                    del registry[_app]
                    FastAPIInstrumentor.uninstrument_app(_app)

        return uninstrument_context()


@lru_cache  # only patch once
def patch_fastapi():
    """Globally monkeypatch fastapi functions and return a dictionary for recording instrumentation config per app."""
    registry: WeakKeyDictionary[FastAPI, FastAPIInstrumentation] = WeakKeyDictionary()

    async def patched_solve_dependencies(*, request: Request | WebSocket, **kwargs: Any) -> Any:
        original = original_solve_dependencies(request=request, **kwargs)
        if instrumentation := registry.get(request.app):
            return await instrumentation.solve_dependencies(request, original)
        else:
            return await original  # pragma: no cover

    # `solve_dependencies` is actually defined in `fastapi.dependencies.utils`,
    # but it's imported into `fastapi.routing`, which is where we need to patch it.
    # It also calls itself recursively, but for now we don't want to intercept those calls,
    # so we don't patch it back into the original module.
    original_solve_dependencies = fastapi.routing.solve_dependencies  # type: ignore
    fastapi.routing.solve_dependencies = patched_solve_dependencies  # type: ignore

    async def patched_run_endpoint_function(*, dependant: Any, values: dict[str, Any], **kwargs: Any) -> Any:
        if isinstance(values, _InstrumentedValues):
            request = values.request
            if instrumentation := registry.get(request.app):  # pragma: no branch
                return await instrumentation.run_endpoint_function(
                    original_run_endpoint_function, request, dependant, values, **kwargs
                )
        return await original_run_endpoint_function(dependant=dependant, values=values, **kwargs)  # pragma: no cover

    original_run_endpoint_function = fastapi.routing.run_endpoint_function
    fastapi.routing.run_endpoint_function = patched_run_endpoint_function

    return registry


class FastAPIInstrumentation:
    def __init__(
        self,
        logfire_instance: Logfire,
<<<<<<< HEAD
        request_attributes_mapper: Callable[[Request | WebSocket, dict[str, Any]], dict[str, Any] | None],
=======
        request_attributes_mapper: Callable[
            [
                Request | WebSocket,
                dict[str, Any],
            ],
            dict[str, Any] | None,
        ],
        extra_spans: bool,
>>>>>>> 28e78823
    ):
        self.logfire_instance = logfire_instance.with_settings(custom_scope_suffix='fastapi')
        self.timestamp_generator = self.logfire_instance.config.advanced.ns_timestamp_generator
        self.request_attributes_mapper = request_attributes_mapper
        self.extra_spans = extra_spans

    @contextmanager
    def pseudo_span(self, namespace: str, root_span: Span):
        """Record start and end timestamps in the root span, and possibly exceptions."""

        def set_timestamp(attribute_name: str):
            dt = datetime.fromtimestamp(self.timestamp_generator() / ONE_SECOND_IN_NANOSECONDS, tz=timezone.utc)
            value = dt.strftime('%Y-%m-%dT%H:%M:%S.%fZ')
            root_span.set_attribute(f'fastapi.{namespace}.{attribute_name}', value)

        set_timestamp('start_timestamp')
        try:
            try:
                yield
            finally:
                # Record the end timestamp before recording exceptions.
                set_timestamp('end_timestamp')
        except Exception as exc:
            root_span.record_exception(exc)
            raise

    async def solve_dependencies(self, request: Request | WebSocket, original: Awaitable[Any]) -> Any:
        root_span = request.scope.get(LOGFIRE_SPAN_SCOPE_KEY)
        if not (root_span and root_span.is_recording()):
            return await original

        with self.logfire_instance.span('FastAPI arguments') if self.extra_spans else NoopSpan() as span:
            with handle_internal_errors:
                if isinstance(request, Request):  # pragma: no branch
                    span.set_attribute('http.method', request.method)
                route: APIRoute | APIWebSocketRoute | None = request.scope.get('route')
                if route:  # pragma: no branch
                    span.set_attribute('http.route', route.path)
                    fastapi_route_attributes: dict[str, Any] = {'fastapi.route.name': route.name}
                    if isinstance(route, APIRoute):  # pragma: no branch
                        fastapi_route_attributes['fastapi.route.operation_id'] = route.operation_id
                    set_user_attributes_on_raw_span(root_span, fastapi_route_attributes)
                    span.set_attributes(fastapi_route_attributes)

            with self.pseudo_span('arguments', root_span):
                result: Any = await original

            with handle_internal_errors:
                solved_values: dict[str, Any]
                solved_errors: list[Any]

                if isinstance(result, tuple):  # pragma: no cover
                    solved_values = result[0]  # type: ignore
                    solved_errors = result[1]  # type: ignore

                    def solved_with_new_values(new_values: dict[str, Any]) -> Any:
                        return new_values, *result[1:]
                else:
                    solved_values = result.values
                    solved_errors = result.errors

                    def solved_with_new_values(new_values: dict[str, Any]) -> Any:
                        return dataclasses.replace(result, values=new_values)

                attributes: dict[str, Any] | None = {
                    # Shallow copy these so that the user can safely modify them, but we don't tell them that.
                    # We do explicitly tell them that the contents should not be modified.
                    # Making a deep copy could be very expensive and maybe even impossible.
                    'values': {
                        k: v
                        for k, v in solved_values.items()  # type: ignore
                        if not isinstance(v, (Request, WebSocket, BackgroundTasks, SecurityScopes, Response))
                    },
                    'errors': solved_errors.copy(),  # type: ignore
                }

                # Set the current app on `values` so that `patched_run_endpoint_function` can check it.
                if isinstance(request, Request):  # pragma: no branch
                    instrumented_values = _InstrumentedValues(solved_values)
                    instrumented_values.request = request
                    result: Any = solved_with_new_values(instrumented_values)

                attributes = self.request_attributes_mapper(request, attributes)
                if not attributes:
                    # The user can return None to indicate that they don't want to log anything.
                    # We don't document it, but returning `False`, `{}` etc. seems like it should also work.
                    # We can't drop the span since it's already been created,
                    # but we can set the level to debug so that it's hidden by default.
                    span.set_level('debug')
                    return result  # type: ignore

                # request_attributes_mapper may have removed the errors, so we need .get() here.
                if attributes.get('errors'):
                    # Errors should imply a 422 response. 4xx errors are warnings, not errors.
                    span.set_level('warn')

                span.set_attributes(attributes)
                for key in ('values', 'errors'):
                    if key in attributes:  # pragma: no branch
                        attributes['fastapi.arguments.' + key] = attributes.pop(key)
                set_user_attributes_on_raw_span(root_span, attributes)

        return result  # type: ignore

    async def run_endpoint_function(
        self,
        original_run_endpoint_function: Any,
        request: Request,
        dependant: Any,
        values: dict[str, Any],
        **kwargs: Any,
    ) -> Any:
        original = original_run_endpoint_function(dependant=dependant, values=values, **kwargs)
        root_span = request.scope.get(LOGFIRE_SPAN_SCOPE_KEY)
        if not (root_span and root_span.is_recording()):  # pragma: no cover
            # This should never happen because we only get to this function after solve_dependencies
            # passes the same check, just being paranoid.
            return await original

        if self.extra_spans:
            callback = inspect.unwrap(dependant.call)
            code = getattr(callback, '__code__', None)
            stack_info: StackInfo = get_code_object_info(code) if code else {}
            extra_span = self.logfire_instance.span(
                '{method} {http.route} ({code.function})',
                method=request.method,
                # Using `http.route` prevents it from being scrubbed if it contains a word like 'secret'.
                # We don't use `http.method` because some dashboards do things like count spans with
                # both `http.method` and `http.route`.
                **{'http.route': request.scope['route'].path},
                **stack_info,
                _level='debug',
            )
        else:
            extra_span = NoopSpan()
        with extra_span, self.pseudo_span('endpoint_function', root_span):
            return await original


def _default_request_attributes_mapper(
    _request: Request | WebSocket,
    attributes: dict[str, Any],
):
    return attributes  # pragma: no cover


class _InstrumentedValues(dict):  # type: ignore
    request: Request


LOGFIRE_SPAN_SCOPE_KEY = 'logfire.span'


def _server_request_hook(user_hook: ServerRequestHook | None):
    # Add the span to the request scope so that we can access it in `solve_dependencies`.
    # Also call the user's hook if they passed one.
    def hook(span: Span, scope: dict[str, Any]):
        scope[LOGFIRE_SPAN_SCOPE_KEY] = span
        if user_hook:
            user_hook(span, scope)

    return hook<|MERGE_RESOLUTION|>--- conflicted
+++ resolved
@@ -106,22 +106,14 @@
         if app in registry:  # pragma: no cover
             raise ValueError('This app has already been instrumented.')
 
-<<<<<<< HEAD
         mounted_apps = find_mounted_apps(app)
         mounted_apps.append(app)
-=======
-    for _app in mounted_apps:
-        registry[_app] = FastAPIInstrumentation(
-            logfire_instance,
-            request_attributes_mapper or _default_request_attributes_mapper,
-            extra_spans=extra_spans,
-        )
->>>>>>> 28e78823
 
         for _app in mounted_apps:
             registry[_app] = FastAPIInstrumentation(
                 logfire_instance,
                 request_attributes_mapper or _default_request_attributes_mapper,
+                extra_spans=extra_spans,
             )
 
         @contextmanager
@@ -177,9 +169,6 @@
     def __init__(
         self,
         logfire_instance: Logfire,
-<<<<<<< HEAD
-        request_attributes_mapper: Callable[[Request | WebSocket, dict[str, Any]], dict[str, Any] | None],
-=======
         request_attributes_mapper: Callable[
             [
                 Request | WebSocket,
@@ -188,7 +177,6 @@
             dict[str, Any] | None,
         ],
         extra_spans: bool,
->>>>>>> 28e78823
     ):
         self.logfire_instance = logfire_instance.with_settings(custom_scope_suffix='fastapi')
         self.timestamp_generator = self.logfire_instance.config.advanced.ns_timestamp_generator
