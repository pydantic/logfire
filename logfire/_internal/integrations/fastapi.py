--- conflicted
+++ resolved
@@ -71,29 +71,18 @@
         # FastAPIInstrumentor expects a comma-separated string, not a list.
         excluded_urls = ','.join(excluded_urls)
 
-<<<<<<< HEAD
     maybe_capture_server_headers(capture_headers)
+    opentelemetry_kwargs = {
+        'tracer_provider': tweak_asgi_spans_tracer_provider(logfire_instance, record_send_receive),
+        'meter_provider': logfire_instance.config.get_meter_provider(),
+        **opentelemetry_kwargs,
+    }
     FastAPIInstrumentor.instrument_app(  # type: ignore
         app,
         excluded_urls=excluded_urls,
-        tracer_provider=tweak_asgi_spans_tracer_provider(logfire_instance, record_send_receive),
         server_request_hook=_server_request_hook(opentelemetry_kwargs.pop('server_request_hook', None)),
         **opentelemetry_kwargs,
     )
-=======
-    if use_opentelemetry_instrumentation:  # pragma: no branch
-        maybe_capture_server_headers(capture_headers)
-        opentelemetry_kwargs = {
-            'tracer_provider': tweak_asgi_spans_tracer_provider(logfire_instance, record_send_receive),
-            'meter_provider': logfire_instance.config.get_meter_provider(),
-            **opentelemetry_kwargs,
-        }
-        FastAPIInstrumentor.instrument_app(  # type: ignore
-            app,
-            excluded_urls=excluded_urls,
-            **opentelemetry_kwargs,
-        )
->>>>>>> 66f301e0
 
     registry = patch_fastapi()
     if app in registry:  # pragma: no cover
