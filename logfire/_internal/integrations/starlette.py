from __future__ import annotations

from typing import TYPE_CHECKING, Any

from opentelemetry.instrumentation.starlette import StarletteInstrumentor
from starlette.applications import Starlette

<<<<<<< HEAD
from logfire._internal.utils import maybe_capture_server_headers


def instrument_starlette(app: Starlette, *, capture_headers: bool = False, **kwargs: Any):
=======
if TYPE_CHECKING:
    from opentelemetry.trace import Span
    from typing_extensions import Protocol, TypedDict, Unpack

    class ServerRequestHook(Protocol):
        def __call__(self, span: Span, scope: dict[str, Any]): ...

    class ClientRequestHook(Protocol):
        def __call__(self, span: Span, scope: dict[str, Any]): ...

    class ClientResponseHook(Protocol):
        def __call__(self, span: Span, message: dict[str, Any]): ...

    class StarletteInstrumentKwargs(TypedDict, total=False):
        server_request_hook: ServerRequestHook | None
        client_request_hook: ClientRequestHook | None
        client_response_hook: ClientResponseHook | None


def instrument_starlette(app: Starlette, **kwargs: Unpack[StarletteInstrumentKwargs]):
>>>>>>> e3b139d7
    """Instrument `app` so that spans are automatically created for each request.

    See the `Logfire.instrument_starlette` method for details.
    """
    maybe_capture_server_headers(capture_headers)
    StarletteInstrumentor().instrument_app(app, **kwargs)  # type: ignore[reportUnknownMemberType]<|MERGE_RESOLUTION|>--- conflicted
+++ resolved
@@ -5,12 +5,8 @@
 from opentelemetry.instrumentation.starlette import StarletteInstrumentor
 from starlette.applications import Starlette
 
-<<<<<<< HEAD
 from logfire._internal.utils import maybe_capture_server_headers
 
-
-def instrument_starlette(app: Starlette, *, capture_headers: bool = False, **kwargs: Any):
-=======
 if TYPE_CHECKING:
     from opentelemetry.trace import Span
     from typing_extensions import Protocol, TypedDict, Unpack
@@ -30,8 +26,7 @@
         client_response_hook: ClientResponseHook | None
 
 
-def instrument_starlette(app: Starlette, **kwargs: Unpack[StarletteInstrumentKwargs]):
->>>>>>> e3b139d7
+def instrument_starlette(app: Starlette, *, capture_headers: bool = False, **kwargs: Unpack[StarletteInstrumentKwargs]):
     """Instrument `app` so that spans are automatically created for each request.
 
     See the `Logfire.instrument_starlette` method for details.
