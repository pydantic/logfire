from __future__ import annotations

import sys
from collections.abc import Iterable
from platform import python_implementation
from typing import TYPE_CHECKING, Literal, Optional, cast

from opentelemetry.metrics import CallbackOptions, Observation

if TYPE_CHECKING:
    from typing_extensions import LiteralString

    from logfire import Logfire

try:
    import psutil
    from opentelemetry.instrumentation.system_metrics import (
        _DEFAULT_CONFIG,  # type: ignore
        SystemMetricsInstrumentor,
    )
except ImportError as e:  # pragma: no cover
    raise RuntimeError(
        '`logfire.instrument_system_metrics()` requires the `opentelemetry-instrumentation-system-metrics` package.\n'
        'You can install this with:\n'
        "    pip install 'logfire[system-metrics]'"
    ) from e

# stubgen seems to need this redundant type declaration.
MetricName: type[
    Literal[
        'system.cpu.simple_utilization',
        'system.cpu.time',
        'system.cpu.utilization',
        'system.memory.usage',
        'system.memory.utilization',
        'system.swap.usage',
        'system.swap.utilization',
        'system.disk.io',
        'system.disk.operations',
        'system.disk.time',
        'system.network.dropped.packets',
        'system.network.packets',
        'system.network.errors',
        'system.network.io',
        'system.network.connections',
        'system.thread_count',
        'process.open_file_descriptor.count',
        'process.context_switches',
        'process.cpu.time',
        'process.cpu.utilization',
<<<<<<< HEAD
=======
        'process.cpu.core_utilization',
>>>>>>> da7c0802
        'process.memory.usage',
        'process.memory.virtual',
        'process.thread.count',
        'process.runtime.gc_count',
<<<<<<< HEAD
=======
        # ##### These are deprecated:
        'process.runtime.memory',
        'process.runtime.cpu.time',
        'process.runtime.thread_count',
        'process.runtime.cpu.utilization',
        'process.runtime.context_switches',
>>>>>>> da7c0802
    ]
] = Literal[  # type: ignore  # but pyright doesn't like it
    'system.cpu.simple_utilization',
    'system.cpu.time',
    'system.cpu.utilization',
    'system.memory.usage',
    'system.memory.utilization',
    'system.swap.usage',
    'system.swap.utilization',
    'system.disk.io',
    'system.disk.operations',
    'system.disk.time',
    'system.network.dropped.packets',
    'system.network.packets',
    'system.network.errors',
    'system.network.io',
    'system.network.connections',
    'system.thread_count',
    'process.open_file_descriptor.count',
    'process.context_switches',
    'process.cpu.time',
    'process.cpu.utilization',
<<<<<<< HEAD
=======
    'process.cpu.core_utilization',
>>>>>>> da7c0802
    'process.memory.usage',
    'process.memory.virtual',
    'process.thread.count',
    'process.runtime.gc_count',
<<<<<<< HEAD
=======
    # ##### These are deprecated:
    'process.runtime.memory',
    'process.runtime.cpu.time',
    'process.runtime.thread_count',
    'process.runtime.cpu.utilization',
    'process.runtime.context_switches',
>>>>>>> da7c0802
]

Config = dict[MetricName, Optional[Iterable[str]]]

# All the cpu_times fields provided by psutil (used by system_metrics) across all platforms,
# except for 'guest' and 'guest_nice' which are included in 'user' and 'nice' in Linux (see psutil._cpu_tot_time).
# Docs: https://psutil.readthedocs.io/en/latest/#psutil.cpu_times
CPU_FIELDS: list[LiteralString] = 'idle user system irq softirq nice iowait steal interrupt dpc'.split()

# All the virtual_memory fields provided by psutil across all platforms,
# except for 'percent' which can be calculated as `(total - available) / total * 100`.
# Docs: https://psutil.readthedocs.io/en/latest/#psutil.virtual_memory
MEMORY_FIELDS: list[LiteralString] = 'available used free active inactive buffers cached shared wired slab'.split()

FULL_CONFIG: Config = {
    **cast(Config, _DEFAULT_CONFIG),
    'system.cpu.simple_utilization': None,
    'process.cpu.core_utilization': None,
    'system.cpu.time': CPU_FIELDS,
    'system.cpu.utilization': CPU_FIELDS,
    # For usage, knowing the total amount of bytes available might be handy.
    'system.memory.usage': MEMORY_FIELDS + ['total'],
    # For utilization, the total is always just 1 (100%), so it's not included.
    'system.memory.utilization': MEMORY_FIELDS,
    # The 'free' utilization is not included because it's just 1 - 'used'.
    'system.swap.utilization': ['used'],
}

if sys.platform == 'darwin':  # pragma: no cover
    # see https://github.com/giampaolo/psutil/issues/1219
    # upstream pr: https://github.com/open-telemetry/opentelemetry-python-contrib/pull/2008
    FULL_CONFIG.pop('system.network.connections', None)

for _deprecated in [
    'process.runtime.memory',
    'process.runtime.cpu.time',
    'process.runtime.thread_count',
    'process.runtime.cpu.utilization',
    'process.runtime.context_switches',
]:
    FULL_CONFIG.pop(_deprecated, None)  # type: ignore

BASIC_CONFIG: Config = {
    'process.cpu.utilization': None,
    'system.cpu.simple_utilization': None,
    # The actually used memory ratio can be calculated as `1 - available`.
    'system.memory.utilization': ['available'],
    'system.swap.utilization': ['used'],
}

Base = Literal['basic', 'full', None]


def get_base_config(base: Base) -> Config:
    if base == 'basic':
        return BASIC_CONFIG
    elif base == 'full':
        return FULL_CONFIG
    elif base is None:
        return {}
    else:
        raise ValueError(f'Invalid base: {base}')


def instrument_system_metrics(logfire_instance: Logfire, config: Config | None = None, base: Base = 'basic'):
    config = {**get_base_config(base), **(config or {})}

    if 'system.cpu.simple_utilization' in config:
        measure_simple_cpu_utilization(logfire_instance)

<<<<<<< HEAD
    if 'process.runtime.cpu.utilization' in config:  # type: ignore
=======
    if 'process.cpu.core_utilization' in config:
        measure_process_cpu_core_utilization(logfire_instance)

    if 'process.runtime.cpu.utilization' in config:
>>>>>>> da7c0802
        # Override OTEL here, see comment in measure_process_runtime_cpu_utilization.<locals>.callback.
        # (The name is also deprecated by OTEL, but that's not really important)
        measure_process_runtime_cpu_utilization(logfire_instance)
        del config['process.runtime.cpu.utilization']  # type: ignore

    if 'process.cpu.utilization' in config:
        # Override OTEL here to avoid emitting 0 in the first measurement.
        measure_process_cpu_utilization(logfire_instance)
        del config['process.cpu.utilization']

    instrumentor = SystemMetricsInstrumentor(config=config)  # type: ignore
    instrumentor.instrument(meter_provider=logfire_instance.config.get_meter_provider())


def measure_simple_cpu_utilization(logfire_instance: Logfire):
    def callback(_options: CallbackOptions) -> Iterable[Observation]:
        # psutil returns a value from 0-100, OTEL values here are generally 0-1, so we divide by 100.
        yield Observation(psutil.cpu_percent() / 100)

    logfire_instance.metric_gauge_callback(
        'system.cpu.simple_utilization',
        [callback],
        description='Average CPU usage across all cores, as a fraction between 0 and 1.',
        unit='1',
    )


def measure_process_runtime_cpu_utilization(logfire_instance: Logfire):
    process = psutil.Process()
    # This first call always returns 0, do it here so that the first real measurement from an exporter
    # will return a nonzero value.
    process.cpu_percent()

    def callback(_options: CallbackOptions) -> Iterable[Observation]:
        # psutil returns a value from 0-100, OTEL values here are generally 0-1, so we divide by 100.
        # OTEL got this wrong: https://github.com/open-telemetry/opentelemetry-python-contrib/issues/2810
        # A fix has been merged there, but we need to know in the dashboard how to interpret the values.
        # So the dashboard will assume a 0-100 range if the scope is 'opentelemetry.instrumentation.system_metrics',
        # and a 0-1 range otherwise. In particular the scope will be 'logfire' if it comes from here.
        yield Observation(process.cpu_percent() / 100)

    logfire_instance.metric_gauge_callback(
        f'process.runtime.{python_implementation().lower()}.cpu.utilization',
        [callback],
        description='Runtime CPU utilization',
        unit='1',
    )


def measure_process_cpu_utilization(logfire_instance: Logfire):
    process = psutil.Process()
    # This first call always returns 0, do it here so that the first real measurement from an exporter
    # will return a nonzero value.
    # Otherwise this function mimics what OTel's SystemMetricsInstrumentor does.
    process.cpu_percent()

    num_cpus = psutil.cpu_count() or 1

    def callback(_options: CallbackOptions) -> Iterable[Observation]:
        yield Observation(process.cpu_percent() / 100 / num_cpus)

    logfire_instance.metric_gauge_callback(
        'process.cpu.utilization',
        [callback],
        description='Runtime CPU utilization',
        unit='1',
    )


def measure_process_cpu_core_utilization(logfire_instance: Logfire):
    """Same as process.cpu.utilization, but not divided by the number of available cores."""
    process = psutil.Process()
    # This first call always returns 0, do it here so that the first real measurement from an exporter
    # will return a nonzero value.
    process.cpu_percent()

    def callback(_options: CallbackOptions) -> Iterable[Observation]:
        yield Observation(process.cpu_percent() / 100)

    logfire_instance.metric_gauge_callback(
        'process.cpu.core_utilization',
        [callback],
        description='Runtime CPU utilization, not divided by the number of available cores.',
        unit='core',
    )<|MERGE_RESOLUTION|>--- conflicted
+++ resolved
@@ -48,23 +48,11 @@
         'process.context_switches',
         'process.cpu.time',
         'process.cpu.utilization',
-<<<<<<< HEAD
-=======
         'process.cpu.core_utilization',
->>>>>>> da7c0802
         'process.memory.usage',
         'process.memory.virtual',
         'process.thread.count',
         'process.runtime.gc_count',
-<<<<<<< HEAD
-=======
-        # ##### These are deprecated:
-        'process.runtime.memory',
-        'process.runtime.cpu.time',
-        'process.runtime.thread_count',
-        'process.runtime.cpu.utilization',
-        'process.runtime.context_switches',
->>>>>>> da7c0802
     ]
 ] = Literal[  # type: ignore  # but pyright doesn't like it
     'system.cpu.simple_utilization',
@@ -87,23 +75,11 @@
     'process.context_switches',
     'process.cpu.time',
     'process.cpu.utilization',
-<<<<<<< HEAD
-=======
     'process.cpu.core_utilization',
->>>>>>> da7c0802
     'process.memory.usage',
     'process.memory.virtual',
     'process.thread.count',
     'process.runtime.gc_count',
-<<<<<<< HEAD
-=======
-    # ##### These are deprecated:
-    'process.runtime.memory',
-    'process.runtime.cpu.time',
-    'process.runtime.thread_count',
-    'process.runtime.cpu.utilization',
-    'process.runtime.context_switches',
->>>>>>> da7c0802
 ]
 
 Config = dict[MetricName, Optional[Iterable[str]]]
@@ -121,6 +97,7 @@
 FULL_CONFIG: Config = {
     **cast(Config, _DEFAULT_CONFIG),
     'system.cpu.simple_utilization': None,
+    'process.cpu.utilization': None,
     'process.cpu.core_utilization': None,
     'system.cpu.time': CPU_FIELDS,
     'system.cpu.utilization': CPU_FIELDS,
@@ -174,14 +151,10 @@
     if 'system.cpu.simple_utilization' in config:
         measure_simple_cpu_utilization(logfire_instance)
 
-<<<<<<< HEAD
-    if 'process.runtime.cpu.utilization' in config:  # type: ignore
-=======
     if 'process.cpu.core_utilization' in config:
         measure_process_cpu_core_utilization(logfire_instance)
 
-    if 'process.runtime.cpu.utilization' in config:
->>>>>>> da7c0802
+    if 'process.runtime.cpu.utilization' in config:  # type: ignore
         # Override OTEL here, see comment in measure_process_runtime_cpu_utilization.<locals>.callback.
         # (The name is also deprecated by OTEL, but that's not really important)
         measure_process_runtime_cpu_utilization(logfire_instance)
