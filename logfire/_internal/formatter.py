from __future__ import annotations

import ast
import inspect
import sys
import types
import warnings
from functools import lru_cache
from string import Formatter
from types import CodeType
from typing import Any, Final, Literal, Mapping

import executing
from typing_extensions import NotRequired, TypedDict

import logfire
from logfire._internal.stack_info import get_user_frame_and_stacklevel

<<<<<<< HEAD
from .constants import ATTRIBUTES_SCRUBBED_KEY, MESSAGE_FORMATTED_VALUE_LENGTH_LIMIT
from .scrubbing import ScrubbedNote, Scrubber, SpanScrubber
=======
from .constants import MESSAGE_FORMATTED_VALUE_LENGTH_LIMIT
from .scrubbing import BaseScrubber
>>>>>>> 3915df23
from .utils import truncate_string


class LiteralChunk(TypedDict):
    t: Literal['lit']
    v: str


class ArgChunk(TypedDict):
    t: Literal['arg']
    v: str
    spec: NotRequired[str]


class ChunksFormatter(Formatter):
    NONE_REPR: Final[str] = 'null'

    def chunks(
        self,
        format_string: str,
        kwargs: Mapping[str, Any],
        *,
        scrubber: BaseScrubber,
        fstring_frame: types.FrameType | None = None,
    ) -> tuple[list[LiteralChunk | ArgChunk], dict[str, Any], str]:
        # Returns
        # 1. A list of chunks
        # 2. A dictionary of extra attributes to add to the span/log.
        #      These can come from evaluating values in f-strings,
        #      or from noting scrubbed values.
        # 3. The final message template, which may differ from `format_string` if it was an f-string.
        if fstring_frame:
            result = self._fstring_chunks(kwargs, scrubber, fstring_frame)
            if result:  # returns None if failed
                return result

        chunks, extra_attrs = self._vformat_chunks(
            format_string,
            kwargs=kwargs,
            scrubber=scrubber,
        )
        # When there's no f-string magic, there's no changes in the template string.
        return chunks, extra_attrs, format_string

    def _fstring_chunks(
        self,
        kwargs: Mapping[str, Any],
        scrubber: BaseScrubber,
        frame: types.FrameType,
    ) -> tuple[list[LiteralChunk | ArgChunk], dict[str, Any], str] | None:
        # `frame` is the frame of the method that's being called by the user,
        # so that we can tell if `logfire.log` is being called.
        called_code = frame.f_code
        frame = frame.f_back  # type: ignore
        # Now `frame` is the frame where the user called a logfire method.
        assert frame is not None

        # This is where the magic happens. It has caching.
        ex = executing.Source.executing(frame)

        call_node = ex.node
        if call_node is None:  # type: ignore[reportUnnecessaryComparison]
            # `executing` failed to find a node.
            # This shouldn't happen in most cases, but it's best not to rely on it always working.
            if not ex.source.text:
                # This is a very likely cause.
                # There's nothing we could possibly do to make magic work here,
                # and it's a clear case where the user should turn the magic off.
                warn_inspect_arguments(
                    'No source code available. '
                    'This happens when running in an interactive shell, '
                    'using exec(), or running .pyc files without the source .py files.',
                    get_stacklevel(frame),
                )
                return None

            msg = '`executing` failed to find a node.'
            if sys.version_info[:2] < (3, 11):
                # inspect_arguments is only on be default for 3.11+ for this reason.
                # The AST modifications made by auto-tracing and @instrument
                # mean that the bytecode doesn't match the source code seen by `executing`.
                # In 3.11+, a different algorithm is used by `executing` which can deal with this.
                msg += (
                    ' This may be caused by a combination of using Python < 3.11 '
                    'and auto-tracing or @logfire.instrument.'
                )

            # Try a simple fallback heuristic to find the node which should work in most cases.
            main_nodes: list[ast.AST] = []
            for statement in ex.statements:
                if isinstance(statement, ast.With):
                    # Only look at the 'header' of a with statement, not its body.
                    main_nodes += statement.items
                else:
                    main_nodes.append(statement)
            call_nodes = [
                node
                for main_node in main_nodes
                for node in ast.walk(main_node)
                if isinstance(node, ast.Call)
                if node.args or node.keywords
            ]
            if len(call_nodes) != 1:
                warn_inspect_arguments(msg, get_stacklevel(frame))
                return None

            [call_node] = call_nodes

        if not isinstance(call_node, ast.Call):  # pragma: no cover
            # Very unlikely.
            warn_inspect_arguments(
                '`executing` unexpectedly identified a non-Call node.',
                get_stacklevel(frame),
            )
            return None

        if called_code == logfire.Logfire.log.__code__:
            # The `log` method is a bit different from the others:
            # the argument that might be the f-string is the second argument and it can be named.
            if len(call_node.args) >= 2:
                arg_node = call_node.args[1]
            else:
                # Find the arg named 'msg_template'
                for keyword in call_node.keywords:
                    if keyword.arg == 'msg_template':
                        arg_node = keyword.value
                        break
                else:
                    warn_inspect_arguments(
                        "Couldn't identify the `msg_template` argument in the call.",
                        get_stacklevel(frame),
                    )
                    return None
        elif call_node.args:
            arg_node = call_node.args[0]
        else:
            # Very unlikely.
            warn_inspect_arguments(
                "Couldn't identify the `msg_template` argument in the call.",
                get_stacklevel(frame),
            )
            return None

        if not isinstance(arg_node, ast.JoinedStr):
            # Not an f-string, not a problem.
            # Just use normal formatting.
            return None

        # We have an f-string AST node.
        # Now prepare the namespaces that we will use to evaluate the components.
        global_vars = frame.f_globals
        local_vars = {**frame.f_locals}
        # Add any values in kwargs (i.e. attributes) to `local_vars` so that they take precedence.
        # Warn the user if there's a conflict.
        for kwarg_name, kwarg_value in kwargs.items():
            # Check the same namespaces that Python uses, in the same order.
            for namespace in (local_vars, global_vars, frame.f_builtins):
                if kwarg_name in namespace:
                    # No need to warn if they just passed the same value as an attribute, e.g. `foo=foo`.
                    if namespace[kwarg_name] is not kwarg_value:
                        warnings.warn(
                            f'The attribute {kwarg_name!r} has the same name as a variable with a different value. '
                            f'Using the attribute.',
                            stacklevel=get_stacklevel(frame),
                        )
                    # No need to check the other namespaces either way,
                    # since the earlier namespaces take precedence even in normal variable lookups.
                    break
            # Set the attribute value regardless of whether it's also an existing variable.
            local_vars[kwarg_name] = kwarg_value

        # Now for the actual formatting!
        result: list[LiteralChunk | ArgChunk] = []

        # We construct the message template (i.e. the span name) from the AST.
        # We don't use the source code of the f-string because that gets messy
        # if there's escaped quotes or implicit joining of adjacent strings.
        new_template = ''

        extra_attrs: dict[str, Any] = {}
        scrubbed: list[ScrubbedNote] = []
        for node_value in arg_node.values:
            if isinstance(node_value, ast.Constant):
                # These are the parts of the f-string not enclosed by `{}`, e.g. 'foo ' in f'foo {bar}'
                value = node_value.value
                assert type(value) is str  # noqa
                result.append({'v': value, 't': 'lit'})
                new_template += value
            else:
                # These are the parts of the f-string enclosed by `{}`, e.g. 'bar' in f'foo {bar}'
                assert isinstance(node_value, ast.FormattedValue)

                # This is cached.
                source, value_code, formatted_code = compile_formatted_value(node_value, ex.source)

                # Note that this doesn't include:
                # - The format spec, e.g. `:0.2f`
                # - The conversion, e.g. `!r`
                # - The '=' sign within the braces, e.g. `{bar=}`.
                #     The AST represents f'{bar = }' as f'bar = {bar}' which is how the template will look.
                new_template += '{' + source + '}'

                # The actual value of the expression.
                value = eval(value_code, global_vars, local_vars)
                extra_attrs[source] = value

                # Format the value according to the format spec, converting to a string.
                formatted = eval(formatted_code, global_vars, {**local_vars, '@fvalue': value})
                formatted, value_scrubbed = self._clean_value(source, formatted, scrubber)
                scrubbed += value_scrubbed
                result.append({'v': formatted, 't': 'arg'})

        if scrubbed:
            extra_attrs[ATTRIBUTES_SCRUBBED_KEY] = scrubbed
        return result, extra_attrs, new_template

    def _vformat_chunks(
        self,
        format_string: str,
        kwargs: Mapping[str, Any],
        *,
        scrubber: BaseScrubber,
        recursion_depth: int = 2,
        auto_arg_index: int = 0,
    ) -> tuple[list[LiteralChunk | ArgChunk], dict[str, Any]]:
        """Copied from `string.Formatter._vformat` https://github.com/python/cpython/blob/v3.11.4/Lib/string.py#L198-L247 then altered."""
        if recursion_depth < 0:  # pragma: no cover
            raise ValueError('Max string recursion exceeded')
        result: list[LiteralChunk | ArgChunk] = []
        # here just to satisfy the call to `_vformat` below
        used_args: set[str | int] = set()
        # We currently don't use positional arguments
        args = ()
        scrubbed: list[ScrubbedNote] = []
        for literal_text, field_name, format_spec, conversion in self.parse(format_string):
            # output the literal text
            if literal_text:
                result.append({'v': literal_text, 't': 'lit'})

            # if there's a field, output it
            if field_name is not None:
                # this is some markup, find the object and do
                #  the formatting

                # handle arg indexing when empty field_names are given.
                if field_name == '':  # pragma: no cover
                    if auto_arg_index is False:
                        raise ValueError('cannot switch from manual field specification to automatic field numbering')
                    field_name = str(auto_arg_index)
                    auto_arg_index += 1
                elif field_name.isdigit():  # pragma: no cover
                    if auto_arg_index:
                        raise ValueError('cannot switch from manual field  to automatic field numbering')
                    # disable auto arg incrementing, if it gets
                    # used later on, then an exception will be raised
                    auto_arg_index = False

                # ADDED BY US:
                if field_name.endswith('='):
                    if result and result[-1]['t'] == 'lit':
                        result[-1]['v'] += field_name
                    else:
                        result.append({'v': field_name, 't': 'lit'})
                    field_name = field_name[:-1]

                # we have lots of type ignores here since Formatter is typed as requiring kwargs to be a
                # dict, but we expect `Sequence[dict[str, Any]]` in get_value - effectively `Formatter` is really
                # generic over the type of the kwargs

                # given the field_name, find the object it references
                #  and the argument it came from
                try:
                    obj, _arg_used = self.get_field(field_name, args, kwargs)
                except KeyError as exc:
                    try:
                        # fall back to getting a key with the dots in the name
                        obj = kwargs[field_name]
                    except KeyError:
                        obj = '{' + field_name + '}'
                        field = exc.args[0]
                        _frame, stacklevel = get_user_frame_and_stacklevel()
                        warnings.warn(f"The field '{field}' is not defined.", stacklevel=stacklevel)

                # do any conversion on the resulting object
                if conversion is not None:
                    obj = self.convert_field(obj, conversion)

                # expand the format spec, if needed
                format_spec, auto_arg_index = self._vformat(
                    format_spec,  # type: ignore[arg-type]
                    args,
                    kwargs,
                    used_args,  # TODO(lig): using `_arg_used` from above seems logical here but needs more thorough testing
                    recursion_depth - 1,
                    auto_arg_index=auto_arg_index,
                )

                if obj is None:
                    value = self.NONE_REPR
                else:
                    value = self.format_field(obj, format_spec)
                    value, value_scrubbed = self._clean_value(field_name, value, scrubber)
                    scrubbed += value_scrubbed
                d: ArgChunk = {'v': value, 't': 'arg'}
                if format_spec:
                    d['spec'] = format_spec
                result.append(d)

        extra_attrs = {ATTRIBUTES_SCRUBBED_KEY: scrubbed} if scrubbed else {}
        return result, extra_attrs

<<<<<<< HEAD
    def _clean_value(self, field_name: str, value: str, scrubber: Scrubber) -> tuple[str, list[ScrubbedNote]]:
=======
    def _clean_value(self, field_name: str, value: str, scrubber: BaseScrubber) -> str:
>>>>>>> 3915df23
        # Scrub before truncating so that the scrubber can see the full value.
        # For example, if the value contains 'password=123' and 'password' is replaced by '...'
        # because of truncation, then that leaves '=123' in the message, which is not good.
        scrubbed: list[ScrubbedNote] = []
        if field_name not in SpanScrubber.SAFE_KEYS:
            value, scrubbed = scrubber.scrub_value(('message', field_name), value)
        return truncate_string(value, max_length=MESSAGE_FORMATTED_VALUE_LENGTH_LIMIT), scrubbed


chunks_formatter = ChunksFormatter()


def logfire_format(format_string: str, kwargs: dict[str, Any], scrubber: BaseScrubber) -> str:
    result, _extra_attrs, _new_template = logfire_format_with_magic(
        format_string,
        kwargs,
        scrubber,
    )
    return result


def logfire_format_with_magic(
    format_string: str,
    kwargs: dict[str, Any],
    scrubber: BaseScrubber,
    fstring_frame: types.FrameType | None = None,
) -> tuple[str, dict[str, Any], str]:
    # Returns
    # 1. The formatted message.
    # 2. A dictionary of extra attributes to add to the span/log.
    #      These can come from evaluating values in f-strings.
    # 3. The final message template, which may differ from `format_string` if it was an f-string.
    chunks, extra_attrs, new_template = chunks_formatter.chunks(
        format_string,
        kwargs,
        scrubber=scrubber,
        fstring_frame=fstring_frame,
    )
    return ''.join(chunk['v'] for chunk in chunks), extra_attrs, new_template


@lru_cache
def compile_formatted_value(node: ast.FormattedValue, ex_source: executing.Source) -> tuple[str, CodeType, CodeType]:
    """Returns three things that can be expensive to compute.

    1. Source code corresponding to the node value (excluding the format spec).
    2. A compiled code object which can be evaluated to calculate the value.
    3. Another code object which formats the value.
    """
    source = get_node_source_text(node.value, ex_source)
    value_code = compile(source, '<fvalue1>', 'eval')
    expr = ast.Expression(
        ast.JoinedStr(
            values=[
                # Similar to the original FormattedValue node,
                # but replace the actual expression with a simple variable lookup
                # so that it the expression doesn't need to be evaluated again.
                # Use @ in the variable name so that it can't possibly conflict
                # with a normal variable.
                # The value of this variable will be provided in the eval() call
                # and will come from evaluating value_code above.
                ast.FormattedValue(
                    value=ast.Name(id='@fvalue', ctx=ast.Load()),
                    conversion=node.conversion,
                    format_spec=node.format_spec,
                )
            ]
        )
    )
    ast.fix_missing_locations(expr)
    formatted_code = compile(expr, '<fvalue2>', 'eval')
    return source, value_code, formatted_code


def get_node_source_text(node: ast.AST, ex_source: executing.Source):
    """Returns some Python source code representing `node`.

    Preferably the actual original code given by `ast.get_source_segment`,
    but falling back to `ast.unparse(node)` if the former is incorrect.
    This happens sometimes due to Python bugs (especially for older Python versions)
    in the source positions of AST nodes inside f-strings.
    """
    # ast.unparse is not available in Python 3.8, which is why inspect_arguments is forbidden in 3.8.
    source_unparsed = ast.unparse(node)
    source_segment = ast.get_source_segment(ex_source.text, node) or ''
    try:
        # Verify that the source segment is correct by checking that the AST is equivalent to what we have.
        source_segment_unparsed = ast.unparse(ast.parse(source_segment, mode='eval'))
    except Exception:  # probably SyntaxError, but ast.parse can raise other exceptions too
        source_segment_unparsed = ''
    return source_segment if source_unparsed == source_segment_unparsed else source_unparsed


def get_stacklevel(frame: types.FrameType):
    # Get a stacklevel which can be passed to warn_inspect_arguments
    # which points at the given frame, where the f-string was found.
    current_frame = inspect.currentframe()
    stacklevel = 0
    while current_frame:  # pragma: no branch
        if current_frame == frame:
            break
        stacklevel += 1
        current_frame = current_frame.f_back
    return stacklevel


class InspectArgumentsFailedWarning(Warning):
    pass


def warn_inspect_arguments(msg: str, stacklevel: int):
    msg = (
        'Failed to introspect calling code. '
        'Please report this issue to Logfire. '
        'Falling back to normal message formatting '
        'which may result in loss of information if using an f-string. '
        'Set inspect_arguments=False in logfire.configure() to suppress this warning. '
        'The problem was:\n'
    ) + msg
    warnings.warn(msg, InspectArgumentsFailedWarning, stacklevel=stacklevel)
    logfire.log('warn', msg)<|MERGE_RESOLUTION|>--- conflicted
+++ resolved
@@ -16,13 +16,8 @@
 import logfire
 from logfire._internal.stack_info import get_user_frame_and_stacklevel
 
-<<<<<<< HEAD
 from .constants import ATTRIBUTES_SCRUBBED_KEY, MESSAGE_FORMATTED_VALUE_LENGTH_LIMIT
-from .scrubbing import ScrubbedNote, Scrubber, SpanScrubber
-=======
-from .constants import MESSAGE_FORMATTED_VALUE_LENGTH_LIMIT
-from .scrubbing import BaseScrubber
->>>>>>> 3915df23
+from .scrubbing import BaseScrubber, ScrubbedNote
 from .utils import truncate_string
 
 
@@ -334,16 +329,12 @@
         extra_attrs = {ATTRIBUTES_SCRUBBED_KEY: scrubbed} if scrubbed else {}
         return result, extra_attrs
 
-<<<<<<< HEAD
-    def _clean_value(self, field_name: str, value: str, scrubber: Scrubber) -> tuple[str, list[ScrubbedNote]]:
-=======
-    def _clean_value(self, field_name: str, value: str, scrubber: BaseScrubber) -> str:
->>>>>>> 3915df23
+    def _clean_value(self, field_name: str, value: str, scrubber: BaseScrubber) -> tuple[str, list[ScrubbedNote]]:
         # Scrub before truncating so that the scrubber can see the full value.
         # For example, if the value contains 'password=123' and 'password' is replaced by '...'
         # because of truncation, then that leaves '=123' in the message, which is not good.
         scrubbed: list[ScrubbedNote] = []
-        if field_name not in SpanScrubber.SAFE_KEYS:
+        if field_name not in scrubber.SAFE_KEYS:
             value, scrubbed = scrubber.scrub_value(('message', field_name), value)
         return truncate_string(value, max_length=MESSAGE_FORMATTED_VALUE_LENGTH_LIMIT), scrubbed
 
