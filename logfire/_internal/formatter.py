from __future__ import annotations

import ast
import inspect
import sys
import types
import warnings
from functools import lru_cache
from string import Formatter
from types import CodeType
from typing import Any, Final, Literal, Mapping

import executing
from typing_extensions import NotRequired, TypedDict

<<<<<<< HEAD
import logfire
=======
from logfire._internal.stack_info import get_user_frame_and_stacklevel

__all__ = 'chunks_formatter', 'LiteralChunk', 'ArgChunk', 'logfire_format'
>>>>>>> 441aa55f

from .constants import MESSAGE_FORMATTED_VALUE_LENGTH_LIMIT
from .scrubbing import Scrubber
from .utils import truncate_string

__all__ = 'chunks_formatter', 'LiteralChunk', 'ArgChunk', 'logfire_format'


class LiteralChunk(TypedDict):
    t: Literal['lit']
    v: str


class ArgChunk(TypedDict):
    t: Literal['arg']
    v: str
    spec: NotRequired[str]


class ChunksFormatter(Formatter):
    NONE_REPR: Final[str] = 'null'

    def chunks(
        self,
        format_string: str,
        kwargs: Mapping[str, Any],
        *,
        scrubber: Scrubber,
        stack_offset: int = 3,
        fstring_frame: types.FrameType | None = None,
    ) -> tuple[list[LiteralChunk | ArgChunk], dict[str, Any], str]:
        # Returns
        # 1. A list of chunks
        # 2. A dictionary of extra attributes to add to the span/log.
        #      These can come from evaluating values in f-strings.
        # 3. The final message template, which may differ from `format_string` if it was an f-string.
        if fstring_frame:
            result = self._fstring_chunks(kwargs, scrubber, fstring_frame)
            if result:  # returns None if failed
                return result

        chunks = self._vformat_chunks(
            format_string,
            kwargs=kwargs,
            scrubber=scrubber,
            stack_offset=stack_offset + 1,
        )
        # When there's no f-string magic, there's no extra attributes or changes in the template string.
        return chunks, {}, format_string

    def _fstring_chunks(
        self,
        kwargs: Mapping[str, Any],
        scrubber: Scrubber,
        frame: types.FrameType,
    ) -> tuple[list[LiteralChunk | ArgChunk], dict[str, Any], str] | None:
        # `frame` is the frame of the method that's being called by the user,
        # so that we can tell if `logfire.log` is being called.
        called_code = frame.f_code
        frame = frame.f_back  # type: ignore
        # Now `frame` is the frame where the user called a logfire method.
        assert frame is not None

        # This is where the magic happens. It has caching.
        ex = executing.Source.executing(frame)

        call_node = ex.node
        if call_node is None:  # type: ignore[reportUnnecessaryComparison]
            # `executing` failed to find a node.
            # This shouldn't happen in most cases, but it's best not to rely on it always working.
            if not ex.source.text:
                # This is a very likely cause.
                # There's nothing we could possibly do to make magic work here,
                # and it's a clear case where the user should turn the magic off.
                warn_fstring_magic(
                    'No source code available. '
                    'This happens when running in an interactive shell, '
                    'using exec(), or running .pyc files without the source .py files.',
                    get_stacklevel(frame),
                )
                return None

            msg = '`executing` failed to find a node.'
            if sys.version_info[:2] < (3, 11):
                # fstring_magic is only on be default for 3.11+ for this reason.
                # The AST modifications made by auto-tracing and @instrument
                # mean that the bytecode doesn't match the source code seen by `executing`.
                # In 3.11+, a different algorithm is used by `executing` which can deal with this.
                msg += (
                    ' This may be caused by a combination of using Python < 3.11 '
                    'and auto-tracing or @logfire.instrument.'
                )

            # Try a simple fallback heuristic to find the node which should work in most cases.
            # First get the statement node, which executing should still be able to do reliably.
            if len(ex.statements) != 1:  # pragma: no cover
                # Multiple statements should only be possible if semicolons are being used.
                warn_fstring_magic(msg, get_stacklevel(frame))
                return None

            [statement] = ex.statements
            if isinstance(statement, ast.Expr):
                # Handle the call being the full statement, e.g.
                # `logfire.info(...)`
                call_node = statement.value
            elif isinstance(statement, ast.With) and len(statement.items) == 1:
                # Handle `with logfire.span(...):` where there's only one context manager.
                call_node = statement.items[0].context_expr
            # Check that `call_node` really is a call, and that it doesn't contain any other calls.
            if not (
                call_node and [child for child in ast.walk(call_node) if isinstance(child, ast.Call)] == [call_node]
            ):
                # The user did something a bit more ambiguous, e.g. `span = logfire.span(...)`
                # We could maybe add more heuristics here but that's what `executing` is for.
                warn_fstring_magic(msg, get_stacklevel(frame))
                return None

        if not isinstance(call_node, ast.Call):  # pragma: no cover
            # Very unlikely.
            warn_fstring_magic(
                '`executing` unexpectedly identified a non-Call node.',
                get_stacklevel(frame),
            )
            return None

        if called_code == logfire.Logfire.log.__code__:
            # The `log` method is a bit different from the others:
            # the argument that might be the f-string is the second argument and it can be named.
            if len(call_node.args) >= 2:
                arg_node = call_node.args[1]
            else:
                # Find the arg named 'msg_template'
                for keyword in call_node.keywords:
                    if keyword.arg == 'msg_template':
                        arg_node = keyword.value
                        break
                else:
                    warn_fstring_magic(
                        "Couldn't identify the `msg_template` argument in the call.",
                        get_stacklevel(frame),
                    )
                    return None
        elif call_node.args:
            arg_node = call_node.args[0]
        else:
            # Very unlikely.
            warn_fstring_magic(
                "Couldn't identify the `msg_template` argument in the call.",
                get_stacklevel(frame),
            )
            return None

        if not isinstance(arg_node, ast.JoinedStr):
            # Not an f-string, not a problem.
            # Just use normal formatting.
            return None

        # We have an f-string AST node.
        # Now prepare the namespaces that we will use to evaluate the components.
        global_vars = frame.f_globals
        local_vars = {**frame.f_locals}
        # Add any values in kwargs (i.e. attributes) to `local_vars` so that they take precedence.
        # Warn the user if there's a conflict.
        for kwarg_name, kwarg_value in kwargs.items():
            # Check the same namespaces that Python uses, in the same order.
            for namespace in (local_vars, global_vars, frame.f_builtins):
                if kwarg_name in namespace:
                    # No need to warn if they just passed the same value as an attribute, e.g. `foo=foo`.
                    if namespace[kwarg_name] is not kwarg_value:
                        warnings.warn(
                            f'The attribute {kwarg_name!r} has the same name as a variable with a different value. '
                            f'Using the attribute.',
                            stacklevel=get_stacklevel(frame),
                        )
                    # No need to check the other namespaces either way,
                    # since the earlier namespaces take precedence even in normal variable lookups.
                    break
            # Set the attribute value regardless of whether it's also an existing variable.
            local_vars[kwarg_name] = kwarg_value

        # Now for the actual formatting!
        result: list[LiteralChunk | ArgChunk] = []

        # We construct the message template (i.e. the span name) from the AST.
        # We don't use the source code of the f-string because that gets messy
        # if there's escaped quotes or implicit joining of adjacent strings.
        new_template = ''

        extra_attrs: dict[str, Any] = {}
        for node_value in arg_node.values:
            if isinstance(node_value, ast.Constant):
                # These are the parts of the f-string not enclosed by `{}`, e.g. 'foo ' in f'foo {bar}'
                value = node_value.value
                assert type(value) is str  # noqa
                result.append({'v': value, 't': 'lit'})
                new_template += value
            else:
                # These are the parts of the f-string enclosed by `{}`, e.g. 'bar' in f'foo {bar}'
                assert isinstance(node_value, ast.FormattedValue)

                # This is cached.
                source, value_code, formatted_code = compile_formatted_value(node_value, ex.source)

                # Note that this doesn't include:
                # - The format spec, e.g. `:0.2f`
                # - The conversion, e.g. `!r`
                # - The '=' sign within the braces, e.g. `{bar=}`.
                #     The AST represents f'{bar = }' as f'bar = {bar}' which is how the template will look.
                new_template += '{' + source + '}'

                # The actual value of the expression.
                value = eval(value_code, global_vars, local_vars)
                extra_attrs[source] = value

                # Format the value according to the format spec, converting to a string.
                formatted = eval(formatted_code, global_vars, {**local_vars, '@fvalue': value})
                formatted = self._clean_value(source, formatted, scrubber)
                result.append({'v': formatted, 't': 'arg'})

        return result, extra_attrs, new_template

    def _vformat_chunks(
        self,
        format_string: str,
        kwargs: Mapping[str, Any],
        *,
        scrubber: Scrubber,
        recursion_depth: int = 2,
        auto_arg_index: int = 0,
    ) -> list[LiteralChunk | ArgChunk]:
        """Copied from `string.Formatter._vformat` https://github.com/python/cpython/blob/v3.11.4/Lib/string.py#L198-L247 then altered."""
        if recursion_depth < 0:  # pragma: no cover
            raise ValueError('Max string recursion exceeded')
        result: list[LiteralChunk | ArgChunk] = []
        # here just to satisfy the call to `_vformat` below
        used_args: set[str | int] = set()
        # We currently don't use positional arguments
        args = ()
        for literal_text, field_name, format_spec, conversion in self.parse(format_string):
            # output the literal text
            if literal_text:
                result.append({'v': literal_text, 't': 'lit'})

            # if there's a field, output it
            if field_name is not None:
                # this is some markup, find the object and do
                #  the formatting

                # handle arg indexing when empty field_names are given.
                if field_name == '':  # pragma: no cover
                    if auto_arg_index is False:
                        raise ValueError('cannot switch from manual field specification to automatic field numbering')
                    field_name = str(auto_arg_index)
                    auto_arg_index += 1
                elif field_name.isdigit():  # pragma: no cover
                    if auto_arg_index:
                        raise ValueError('cannot switch from manual field  to automatic field numbering')
                    # disable auto arg incrementing, if it gets
                    # used later on, then an exception will be raised
                    auto_arg_index = False

                # ADDED BY US:
                if field_name.endswith('='):
                    if result and result[-1]['t'] == 'lit':
                        result[-1]['v'] += field_name
                    else:
                        result.append({'v': field_name, 't': 'lit'})
                    field_name = field_name[:-1]

                # we have lots of type ignores here since Formatter is typed as requiring kwargs to be a
                # dict, but we expect `Sequence[dict[str, Any]]` in get_value - effectively `Formatter` is really
                # generic over the type of the kwargs

                # given the field_name, find the object it references
                #  and the argument it came from
                try:
                    obj, _arg_used = self.get_field(field_name, args, kwargs)
                except KeyError as exc:
                    try:
                        # fall back to getting a key with the dots in the name
                        obj = kwargs[field_name]
                    except KeyError:
                        obj = '{' + field_name + '}'
                        field = exc.args[0]
                        _frame, stacklevel = get_user_frame_and_stacklevel()
                        warnings.warn(f"The field '{field}' is not defined.", stacklevel=stacklevel)

                # do any conversion on the resulting object
                if conversion is not None:
                    obj = self.convert_field(obj, conversion)

                # expand the format spec, if needed
                format_spec, auto_arg_index = self._vformat(
                    format_spec,  # type: ignore[arg-type]
                    args,
                    kwargs,
                    used_args,  # TODO(lig): using `_arg_used` from above seems logical here but needs more thorough testing
                    recursion_depth - 1,
                    auto_arg_index=auto_arg_index,
                )

                if obj is None:
                    value = self.NONE_REPR
                else:
                    value = self.format_field(obj, format_spec)
                    value = self._clean_value(field_name, value, scrubber)
                d: ArgChunk = {'v': value, 't': 'arg'}
                if format_spec:
                    d['spec'] = format_spec
                result.append(d)

        return result

    def _clean_value(self, field_name: str, value: str, scrubber: Scrubber) -> str:
        # Scrub before truncating so that the scrubber can see the full value.
        # For example, if the value contains 'password=123' and 'password' is replaced by '...'
        # because of truncation, then that leaves '=123' in the message, which is not good.
        if field_name not in scrubber.SAFE_KEYS:
            value = scrubber.scrub(('message', field_name), value)
        return truncate_string(value, max_length=MESSAGE_FORMATTED_VALUE_LENGTH_LIMIT)


chunks_formatter = ChunksFormatter()


<<<<<<< HEAD
def logfire_format(format_string: str, kwargs: dict[str, Any], scrubber: Scrubber, stack_offset: int = 3) -> str:
    result, _extra_attrs, _new_template = logfire_format_with_magic(
        format_string,
        kwargs,
        scrubber,
        stack_offset + 1,
    )
    return result


def logfire_format_with_magic(
    format_string: str,
    kwargs: dict[str, Any],
    scrubber: Scrubber,
    stack_offset: int = 3,
    fstring_frame: types.FrameType | None = None,
) -> tuple[str, dict[str, Any], str]:
    # Returns
    # 1. The formatted message.
    # 2. A dictionary of extra attributes to add to the span/log.
    #      These can come from evaluating values in f-strings.
    # 3. The final message template, which may differ from `format_string` if it was an f-string.
    chunks, extra_attrs, new_template = chunks_formatter.chunks(
        format_string,
        kwargs,
        scrubber=scrubber,
        stack_offset=stack_offset,
        fstring_frame=fstring_frame,
    )
    return ''.join(chunk['v'] for chunk in chunks), extra_attrs, new_template


@lru_cache
def compile_formatted_value(node: ast.FormattedValue, ex_source: executing.Source) -> tuple[str, CodeType, CodeType]:
    """Returns three things that can be expensive to compute.

    1. Source code corresponding to the node value (excluding the format spec).
    2. A compiled code object which can be evaluated to calculate the value.
    3. Another code object which formats the value.
    """
    source = get_node_source_text(node.value, ex_source)
    value_code = compile(source, '<fvalue1>', 'eval')
    expr = ast.Expression(
        ast.JoinedStr(
            values=[
                # Similar to the original FormattedValue node,
                # but replace the actual expression with a simple variable lookup
                # so that it the expression doesn't need to be evaluated again.
                # Use @ in the variable name so that it can't possibly conflict
                # with a normal variable.
                # The value of this variable will be provided in the eval() call
                # and will come from evaluating value_code above.
                ast.FormattedValue(
                    value=ast.Name(id='@fvalue', ctx=ast.Load()),
                    conversion=node.conversion,
                    format_spec=node.format_spec,
                )
            ]
=======
def logfire_format(format_string: str, kwargs: dict[str, Any], scrubber: Scrubber) -> str:
    return ''.join(
        chunk['v']
        for chunk in chunks_formatter.chunks(
            format_string,
            kwargs,
            scrubber=scrubber,
>>>>>>> 441aa55f
        )
    )
    ast.fix_missing_locations(expr)
    formatted_code = compile(expr, '<fvalue2>', 'eval')
    return source, value_code, formatted_code


def get_node_source_text(node: ast.AST, ex_source: executing.Source):
    """Returns some Python source code representing `node`.

    Preferably the actual original code given by `ast.get_source_segment`,
    but falling back to `ast.unparse(node)` if the former is incorrect.
    This happens sometimes due to Python bugs (especially for older Python versions)
    in the source positions of AST nodes inside f-strings.
    """
    # ast.unparse is not available in Python 3.8, which is why fstring_magic is forbidden in 3.8.
    source_unparsed = ast.unparse(node)
    source_segment = ast.get_source_segment(ex_source.text, node) or ''
    try:
        # Verify that the source segment is correct by checking that the AST is equivalent to what we have.
        source_segment_unparsed = ast.unparse(ast.parse(source_segment, mode='eval'))
    except Exception:
        source_segment_unparsed = ''
    return source_segment if source_unparsed == source_segment_unparsed else source_unparsed


def get_stacklevel(frame: types.FrameType):
    # Get a stacklevel which can be passed to warn_fstring_magic
    # which points at the given frame, where the f-string was found.
    current_frame = inspect.currentframe()
    stacklevel = 0
    while current_frame:  # pragma: no branch
        if current_frame == frame:
            break
        stacklevel += 1
        current_frame = current_frame.f_back
    return stacklevel


class FStringMagicFailedWarning(Warning):
    pass


def warn_fstring_magic(msg: str, stacklevel: int):
    msg = (
        'Failed to introspect calling code. '
        'Please report this issue to Logfire. '
        'Falling back to normal message formatting '
        'which may result in loss of information if using an f-string. '
        'Set fstring_magic=False in logfire.configure() to suppress this warning. '
        'The problem was:\n'
    ) + msg
    warnings.warn(msg, FStringMagicFailedWarning, stacklevel=stacklevel)
    logfire.log('warn', msg, stack_offset=stacklevel)<|MERGE_RESOLUTION|>--- conflicted
+++ resolved
@@ -13,13 +13,8 @@
 import executing
 from typing_extensions import NotRequired, TypedDict
 
-<<<<<<< HEAD
 import logfire
-=======
 from logfire._internal.stack_info import get_user_frame_and_stacklevel
-
-__all__ = 'chunks_formatter', 'LiteralChunk', 'ArgChunk', 'logfire_format'
->>>>>>> 441aa55f
 
 from .constants import MESSAGE_FORMATTED_VALUE_LENGTH_LIMIT
 from .scrubbing import Scrubber
@@ -48,7 +43,6 @@
         kwargs: Mapping[str, Any],
         *,
         scrubber: Scrubber,
-        stack_offset: int = 3,
         fstring_frame: types.FrameType | None = None,
     ) -> tuple[list[LiteralChunk | ArgChunk], dict[str, Any], str]:
         # Returns
@@ -65,7 +59,6 @@
             format_string,
             kwargs=kwargs,
             scrubber=scrubber,
-            stack_offset=stack_offset + 1,
         )
         # When there's no f-string magic, there's no extra attributes or changes in the template string.
         return chunks, {}, format_string
@@ -345,13 +338,11 @@
 chunks_formatter = ChunksFormatter()
 
 
-<<<<<<< HEAD
-def logfire_format(format_string: str, kwargs: dict[str, Any], scrubber: Scrubber, stack_offset: int = 3) -> str:
+def logfire_format(format_string: str, kwargs: dict[str, Any], scrubber: Scrubber) -> str:
     result, _extra_attrs, _new_template = logfire_format_with_magic(
         format_string,
         kwargs,
         scrubber,
-        stack_offset + 1,
     )
     return result
 
@@ -360,7 +351,6 @@
     format_string: str,
     kwargs: dict[str, Any],
     scrubber: Scrubber,
-    stack_offset: int = 3,
     fstring_frame: types.FrameType | None = None,
 ) -> tuple[str, dict[str, Any], str]:
     # Returns
@@ -372,7 +362,6 @@
         format_string,
         kwargs,
         scrubber=scrubber,
-        stack_offset=stack_offset,
         fstring_frame=fstring_frame,
     )
     return ''.join(chunk['v'] for chunk in chunks), extra_attrs, new_template
@@ -404,15 +393,6 @@
                     format_spec=node.format_spec,
                 )
             ]
-=======
-def logfire_format(format_string: str, kwargs: dict[str, Any], scrubber: Scrubber) -> str:
-    return ''.join(
-        chunk['v']
-        for chunk in chunks_formatter.chunks(
-            format_string,
-            kwargs,
-            scrubber=scrubber,
->>>>>>> 441aa55f
         )
     )
     ast.fix_missing_locations(expr)
@@ -466,4 +446,4 @@
         'The problem was:\n'
     ) + msg
     warnings.warn(msg, FStringMagicFailedWarning, stacklevel=stacklevel)
-    logfire.log('warn', msg, stack_offset=stacklevel)+    logfire.log('warn', msg)