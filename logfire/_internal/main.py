from __future__ import annotations

import atexit
import inspect
import sys
import traceback
import typing
import warnings
from functools import cached_property, partial
from time import time
from types import TracebackType
from typing import (
    TYPE_CHECKING,
    Any,
    Callable,
    ContextManager,
    Iterable,
    Literal,
    Sequence,
    TypeVar,
    Union,
    cast,
)

import opentelemetry.context as context_api
import opentelemetry.trace as trace_api
from opentelemetry.metrics import CallbackT, Counter, Histogram, UpDownCounter
from opentelemetry.sdk.trace import ReadableSpan, Span
from opentelemetry.semconv.trace import SpanAttributes
from opentelemetry.trace import Tracer
from opentelemetry.util import types as otel_types
from typing_extensions import LiteralString, ParamSpec

from ..version import VERSION
from . import async_
from .auto_trace import AutoTraceModule, install_auto_tracing
from .config import GLOBAL_CONFIG, LogfireConfig
from .constants import (
    ATTRIBUTES_JSON_SCHEMA_KEY,
    ATTRIBUTES_MESSAGE_KEY,
    ATTRIBUTES_MESSAGE_TEMPLATE_KEY,
    ATTRIBUTES_SAMPLE_RATE_KEY,
    ATTRIBUTES_SPAN_TYPE_KEY,
    ATTRIBUTES_TAGS_KEY,
    ATTRIBUTES_VALIDATION_ERROR_KEY,
    DISABLE_CONSOLE_KEY,
    NULL_ARGS_KEY,
    OTLP_MAX_INT_SIZE,
    LevelName,
    log_level_attributes,
)
from .formatter import logfire_format, logfire_format_with_magic
from .instrument import LogfireArgs, instrument
from .json_encoder import logfire_json_dumps
from .json_schema import (
    JsonSchemaProperties,
    attributes_json_schema,
    attributes_json_schema_properties,
    create_json_schema,
)
from .metrics import ProxyMeterProvider
from .stack_info import get_user_stack_info
from .tracer import ProxyTracerProvider
from .utils import handle_internal_errors, log_internal_error, uniquify_sequence

if TYPE_CHECKING:
    import anthropic
    import openai
    from django.http import HttpRequest, HttpResponse
    from fastapi import FastAPI
    from flask.app import Flask
    from opentelemetry.metrics import _Gauge as Gauge
    from starlette.applications import Starlette
    from starlette.requests import Request
    from starlette.websockets import WebSocket
    from typing_extensions import Unpack

    from .integrations.flask import FlaskInstrumentKwargs
    from .integrations.psycopg import PsycopgInstrumentKwargs
    from .integrations.pymongo import PymongoInstrumentKwargs
    from .integrations.redis import RedisInstrumentKwargs
    from .integrations.sqlalchemy import SQLAlchemyInstrumentKwargs
    from .integrations.starlette import StarletteInstrumentKwargs

try:
    from pydantic import ValidationError
except ImportError:  # pragma: no cover
    ValidationError = None


# This is the type of the exc_info/_exc_info parameter of the log methods.
# sys.exc_info() returns a tuple of (type, value, traceback) or (None, None, None).
# We just need the exception, but we allow the user to pass the tuple because:
# 1. It's convenient to pass the result of sys.exc_info() directly
# 2. It mirrors the exc_info argument of the stdlib logging methods
# 3. The argument name exc_info is very suggestive of the sys function.
ExcInfo: typing.TypeAlias = Union[
    'tuple[type[BaseException], BaseException, TracebackType | None]',
    'tuple[None, None, None]',
    BaseException,
    bool,
    None,
]


class Logfire:
    """The main logfire class."""

    def __init__(
        self,
        *,
        config: LogfireConfig = GLOBAL_CONFIG,
        sample_rate: float | None = None,
        tags: Sequence[str] = (),
        console_log: bool = True,
        otel_scope: str = 'logfire',
    ) -> None:
        self._tags = tuple(tags)
        self._config = config
        self._sample_rate = sample_rate
        self._console_log = console_log
        self._otel_scope = otel_scope

    @property
    def config(self) -> LogfireConfig:
        return self._config

    @cached_property
    def _tracer_provider(self) -> ProxyTracerProvider:
        return self._config.get_tracer_provider()

    @cached_property
    def _meter_provider(self) -> ProxyMeterProvider:  # pragma: no cover
        return self._config.get_meter_provider()

    @cached_property
    def _logs_tracer(self) -> Tracer:
        return self._get_tracer(is_span_tracer=False)

    @cached_property
    def _spans_tracer(self) -> Tracer:
        return self._get_tracer(is_span_tracer=True)

    def _get_tracer(self, *, is_span_tracer: bool, otel_scope: str | None = None) -> Tracer:  # pragma: no cover
        return self._tracer_provider.get_tracer(
            self._otel_scope if otel_scope is None else otel_scope,
            VERSION,
            is_span_tracer=is_span_tracer,
        )

    # If any changes are made to this method, they may need to be reflected in `_fast_span` as well.
    def _span(
        self,
        msg_template: str,
        attributes: dict[str, Any],
        *,
        _tags: Sequence[str] | None = None,
        _span_name: str | None = None,
        _level: LevelName | int | None = None,
    ) -> LogfireSpan:
        try:
            stack_info = get_user_stack_info()
            merged_attributes = {**stack_info, **attributes}

            if self._config.inspect_arguments:
                fstring_frame = inspect.currentframe().f_back  # type: ignore
            else:
                fstring_frame = None

            log_message, extra_attrs, msg_template = logfire_format_with_magic(
                msg_template,
                merged_attributes,
                self._config.scrubber,
                fstring_frame=fstring_frame,
            )
            merged_attributes.update(extra_attrs)
            attributes.update(extra_attrs)  # for the JSON schema
            merged_attributes[ATTRIBUTES_MESSAGE_TEMPLATE_KEY] = msg_template
            merged_attributes[ATTRIBUTES_MESSAGE_KEY] = log_message

            otlp_attributes = user_attributes(merged_attributes)

            if json_schema_properties := attributes_json_schema_properties(attributes):
                otlp_attributes[ATTRIBUTES_JSON_SCHEMA_KEY] = attributes_json_schema(json_schema_properties)

            tags = (self._tags or ()) + tuple(_tags or ())
            if tags:
                otlp_attributes[ATTRIBUTES_TAGS_KEY] = uniquify_sequence(tags)

            sample_rate = (
                self._sample_rate
                if self._sample_rate is not None
                else otlp_attributes.pop(ATTRIBUTES_SAMPLE_RATE_KEY, None)
            )
            if sample_rate is not None and sample_rate != 1:  # pragma: no cover
                otlp_attributes[ATTRIBUTES_SAMPLE_RATE_KEY] = sample_rate

            if _level is not None:
                otlp_attributes.update(log_level_attributes(_level))

            return LogfireSpan(
                _span_name or msg_template,
                otlp_attributes,
                self._spans_tracer,
                json_schema_properties,
            )
        except Exception:
            log_internal_error()
            return NoopSpan()  # type: ignore

    def _fast_span(self, name: str, attributes: otel_types.Attributes) -> FastLogfireSpan:
        """A simple version of `_span` optimized for auto-tracing that doesn't support message formatting.

        Returns a similarly simplified version of `LogfireSpan` which must immediately be used as a context manager.
        """
        try:
            span = self._spans_tracer.start_span(name=name, attributes=attributes)
            return FastLogfireSpan(span)
        except Exception:  # pragma: no cover
            log_internal_error()
            return NoopSpan()  # type: ignore

    def _instrument_span_with_args(
        self, name: str, attributes: dict[str, otel_types.AttributeValue], function_args: dict[str, Any]
    ) -> FastLogfireSpan:
        """A version of `_span` used by `@instrument` with `extract_args=True`.

        This is a bit faster than `_span` but not as fast as `_fast_span` because it supports message formatting
        and arbitrary types of attributes.
        """
        try:
            msg_template: str = attributes[ATTRIBUTES_MESSAGE_TEMPLATE_KEY]  # type: ignore
            attributes[ATTRIBUTES_MESSAGE_KEY] = logfire_format(msg_template, function_args, self._config.scrubber)
            if json_schema_properties := attributes_json_schema_properties(function_args):
                attributes[ATTRIBUTES_JSON_SCHEMA_KEY] = attributes_json_schema(json_schema_properties)
            attributes.update(user_attributes(function_args))
            return self._fast_span(name, attributes)
        except Exception:  # pragma: no cover
            log_internal_error()
            return NoopSpan()  # type: ignore

    def trace(
        self,
        msg_template: str,
        /,
        *,
        _tags: Sequence[str] | None = None,
        _exc_info: ExcInfo = False,
        **attributes: Any,
    ) -> None:
        """Log a trace message.

        ```py
        import logfire

        logfire.configure()

        logfire.trace('This is a trace log')
        ```

        Args:
            msg_template: The message to log.
            attributes: The attributes to bind to the log.
            _tags: An optional sequence of tags to include in the log.
            _exc_info: Set to an exception or a tuple as returned by [`sys.exc_info()`][sys.exc_info]
                to record a traceback with the log message.

                Set to `True` to use the currently handled exception.
        """
        if any(k.startswith('_') for k in attributes):
            raise ValueError('Attribute keys cannot start with an underscore.')
        self.log('trace', msg_template, attributes, tags=_tags, exc_info=_exc_info)

    def debug(
        self,
        msg_template: str,
        /,
        *,
        _tags: Sequence[str] | None = None,
        _exc_info: ExcInfo = False,
        **attributes: Any,
    ) -> None:
        """Log a debug message.

        ```py
        import logfire

        logfire.configure()

        logfire.debug('This is a debug log')
        ```

        Args:
            msg_template: The message to log.
            attributes: The attributes to bind to the log.
            _tags: An optional sequence of tags to include in the log.
            _exc_info: Set to an exception or a tuple as returned by [`sys.exc_info()`][sys.exc_info]
                to record a traceback with the log message.

                Set to `True` to use the currently handled exception.
        """
        if any(k.startswith('_') for k in attributes):
            raise ValueError('Attribute keys cannot start with an underscore.')
        self.log('debug', msg_template, attributes, tags=_tags, exc_info=_exc_info)

    def info(
        self,
        msg_template: str,
        /,
        *,
        _tags: Sequence[str] | None = None,
        _exc_info: ExcInfo = False,
        **attributes: Any,
    ) -> None:
        """Log an info message.

        ```py
        import logfire

        logfire.configure()

        logfire.info('This is an info log')
        ```

        Args:
            msg_template: The message to log.
            attributes: The attributes to bind to the log.
            _tags: An optional sequence of tags to include in the log.
            _exc_info: Set to an exception or a tuple as returned by [`sys.exc_info()`][sys.exc_info]
                to record a traceback with the log message.

                Set to `True` to use the currently handled exception.
        """
        if any(k.startswith('_') for k in attributes):
            raise ValueError('Attribute keys cannot start with an underscore.')
        self.log('info', msg_template, attributes, tags=_tags, exc_info=_exc_info)

    def notice(
        self,
        msg_template: str,
        /,
        *,
        _tags: Sequence[str] | None = None,
        _exc_info: ExcInfo = False,
        **attributes: Any,
    ) -> None:
        """Log a notice message.

        ```py
        import logfire

        logfire.configure()

        logfire.notice('This is a notice log')
        ```

        Args:
            msg_template: The message to log.
            attributes: The attributes to bind to the log.
            _tags: An optional sequence of tags to include in the log.
            _exc_info: Set to an exception or a tuple as returned by [`sys.exc_info()`][sys.exc_info]
                to record a traceback with the log message.

                Set to `True` to use the currently handled exception.
        """
        if any(k.startswith('_') for k in attributes):
            raise ValueError('Attribute keys cannot start with an underscore.')
        self.log('notice', msg_template, attributes, tags=_tags, exc_info=_exc_info)

    def warn(
        self,
        msg_template: str,
        /,
        *,
        _tags: Sequence[str] | None = None,
        _exc_info: ExcInfo = False,
        **attributes: Any,
    ) -> None:
        """Log a warning message.

        ```py
        import logfire

        logfire.configure()

        logfire.warn('This is a warning log')
        ```

        Args:
            msg_template: The message to log.
            attributes: The attributes to bind to the log.
            _tags: An optional sequence of tags to include in the log.
            _exc_info: Set to an exception or a tuple as returned by [`sys.exc_info()`][sys.exc_info]
                to record a traceback with the log message.

                Set to `True` to use the currently handled exception.
        """
        if any(k.startswith('_') for k in attributes):
            raise ValueError('Attribute keys cannot start with an underscore.')
        self.log('warn', msg_template, attributes, tags=_tags, exc_info=_exc_info)

    def error(
        self,
        msg_template: str,
        /,
        *,
        _tags: Sequence[str] | None = None,
        _exc_info: ExcInfo = False,
        **attributes: Any,
    ) -> None:
        """Log an error message.

        ```py
        import logfire

        logfire.configure()

        logfire.error('This is an error log')
        ```

        Args:
            msg_template: The message to log.
            attributes: The attributes to bind to the log.
            _tags: An optional sequence of tags to include in the log.
            _exc_info: Set to an exception or a tuple as returned by [`sys.exc_info()`][sys.exc_info]
                to record a traceback with the log message.

                Set to `True` to use the currently handled exception.
        """
        if any(k.startswith('_') for k in attributes):
            raise ValueError('Attribute keys cannot start with an underscore.')
        self.log('error', msg_template, attributes, tags=_tags, exc_info=_exc_info)

    def fatal(
        self,
        msg_template: str,
        /,
        *,
        _tags: Sequence[str] | None = None,
        _exc_info: ExcInfo = False,
        **attributes: Any,
    ) -> None:
        """Log a fatal message.

        ```py
        import logfire

        logfire.configure()

        logfire.fatal('This is a fatal log')
        ```

        Args:
            msg_template: The message to log.
            attributes: The attributes to bind to the log.
            _tags: An optional sequence of tags to include in the log.
            _exc_info: Set to an exception or a tuple as returned by [`sys.exc_info()`][sys.exc_info]
                to record a traceback with the log message.

                Set to `True` to use the currently handled exception.
        """
        if any(k.startswith('_') for k in attributes):
            raise ValueError('Attribute keys cannot start with an underscore.')
        self.log('fatal', msg_template, attributes, tags=_tags, exc_info=_exc_info)

    def exception(
        self,
        msg_template: str,
        /,
        *,
        _tags: Sequence[str] | None = None,
        _exc_info: ExcInfo = True,
        **attributes: Any,
    ) -> None:
        """The same as `error` but with `_exc_info=True` by default.

        This means that a traceback will be logged for any currently handled exception.

        Args:
            msg_template: The message to log.
            attributes: The attributes to bind to the log.
            _tags: An optional sequence of tags to include in the log.
            _exc_info: Set to an exception or a tuple as returned by [`sys.exc_info()`][sys.exc_info]
                to record a traceback with the log message.
        """
        if any(k.startswith('_') for k in attributes):  # pragma: no cover
            raise ValueError('Attribute keys cannot start with an underscore.')
        self.log('error', msg_template, attributes, tags=_tags, exc_info=_exc_info)

    def span(
        self,
        msg_template: str,
        /,
        *,
        _tags: Sequence[str] | None = None,
        _span_name: str | None = None,
        _level: LevelName | None = None,
        **attributes: Any,
    ) -> LogfireSpan:
        """Context manager for creating a span.

        ```py
        import logfire

        logfire.configure()

        with logfire.span('This is a span {a=}', a='data'):
            logfire.info('new log 1')
        ```

        Args:
            msg_template: The template for the span message.
            _span_name: The span name. If not provided, the `msg_template` will be used.
            _tags: An optional sequence of tags to include in the span.
            _level: An optional log level name.
            attributes: The arguments to include in the span and format the message template with.
                Attributes starting with an underscore are not allowed.
        """
        if any(k.startswith('_') for k in attributes):
            raise ValueError('Attribute keys cannot start with an underscore.')
        return self._span(
            msg_template,
            attributes,
            _tags=_tags,
            _span_name=_span_name,
            _level=_level,
        )

    def instrument(
        self,
        msg_template: LiteralString | None = None,
        *,
        span_name: str | None = None,
        extract_args: bool = True,
    ) -> Callable[[Callable[_PARAMS, _RETURN]], Callable[_PARAMS, _RETURN]]:
        """Decorator for instrumenting a function as a span.

        ```py
        import logfire

        logfire.configure()


        @logfire.instrument('This is a span {a=}')
        def my_function(a: int):
            logfire.info('new log {a=}', a=a)
        ```

        !!! note
            - This decorator MUST be applied first, i.e. UNDER any other decorators.
            - The source code of the function MUST be accessible.

        Args:
            msg_template: The template for the span message. If not provided, the module and function name will be used.
            span_name: The span name. If not provided, the `msg_template` will be used.
            extract_args: Whether to extract arguments from the function signature and log them as span attributes.
        """
        args = LogfireArgs(tuple(self._tags), self._sample_rate, msg_template, span_name, extract_args)
        return instrument(self, args)

    def log(
        self,
        level: LevelName | int,
        msg_template: str,
        attributes: dict[str, Any] | None = None,
        tags: Sequence[str] | None = None,
        exc_info: ExcInfo = False,
        console_log: bool | None = None,
        custom_scope_suffix: str | None = None,
    ) -> None:
        """Log a message.

        ```py
        import logfire

        logfire.configure()

        logfire.log('info', 'This is a log {a}', {'a': 'Apple'})
        ```

        Args:
            level: The level of the log.
            msg_template: The message to log.
            attributes: The attributes to bind to the log.
            tags: An optional sequence of tags to include in the log.
            exc_info: Set to an exception or a tuple as returned by [`sys.exc_info()`][sys.exc_info]
                to record a traceback with the log message.

                Set to `True` to use the currently handled exception.
            console_log: Whether to log to the console, defaults to `True`.
            custom_scope_suffix: A custom suffix to append to `logfire.` e.g. `logfire.loguru`.

                It should only be used when instrumenting another library with Logfire, such as structlog or loguru.

                See the `instrumenting_module_name` parameter on
                [TracerProvider.get_tracer][opentelemetry.sdk.trace.TracerProvider.get_tracer] for more info.
        """
        with handle_internal_errors():
            stack_info = get_user_stack_info()

            attributes = attributes or {}
            merged_attributes = {**stack_info, **attributes}
            if (msg := attributes.pop(ATTRIBUTES_MESSAGE_KEY, None)) is None:
                fstring_frame = None
                if self._config.inspect_arguments:
                    fstring_frame = inspect.currentframe()
                    if fstring_frame.f_back.f_code.co_filename == Logfire.log.__code__.co_filename:  # type: ignore
                        # fstring_frame.f_back should be the user's frame.
                        # The user called logfire.info or a similar method rather than calling logfire.log directly.
                        fstring_frame = fstring_frame.f_back  # type: ignore

                msg, extra_attrs, msg_template = logfire_format_with_magic(
                    msg_template,
                    merged_attributes,
                    self._config.scrubber,
                    fstring_frame=fstring_frame,
                )
                if extra_attrs:
                    merged_attributes.update(extra_attrs)
                    # Only do this if extra_attrs is not empty since the copy of `attributes` might be expensive.
                    # We update both because attributes_json_schema_properties looks at `attributes`.
                    attributes = {**attributes, **extra_attrs}
            else:
                # The message has already been filled in, presumably by a logging integration.
                # Make sure it's a string.
                msg = merged_attributes[ATTRIBUTES_MESSAGE_KEY] = str(msg)
                msg_template = str(msg_template)

            otlp_attributes = user_attributes(merged_attributes)
            otlp_attributes = {
                ATTRIBUTES_SPAN_TYPE_KEY: 'log',
                **log_level_attributes(level),
                ATTRIBUTES_MESSAGE_TEMPLATE_KEY: msg_template,
                ATTRIBUTES_MESSAGE_KEY: msg,
                **otlp_attributes,
            }
            if json_schema_properties := attributes_json_schema_properties(attributes):
                otlp_attributes[ATTRIBUTES_JSON_SCHEMA_KEY] = attributes_json_schema(json_schema_properties)

            tags = self._tags + tuple(tags or ())
            if tags:
                otlp_attributes[ATTRIBUTES_TAGS_KEY] = uniquify_sequence(tags)

            sample_rate = (
                self._sample_rate
                if self._sample_rate is not None
                else otlp_attributes.pop(ATTRIBUTES_SAMPLE_RATE_KEY, None)
            )
            if sample_rate is not None and sample_rate != 1:  # pragma: no cover
                otlp_attributes[ATTRIBUTES_SAMPLE_RATE_KEY] = sample_rate

            if not (self._console_log if console_log is None else console_log):
                otlp_attributes[DISABLE_CONSOLE_KEY] = True
            start_time = self._config.ns_timestamp_generator()

            if custom_scope_suffix:
                tracer = self._get_tracer(is_span_tracer=False, otel_scope=f'logfire.{custom_scope_suffix}')
            else:
                tracer = self._logs_tracer

            span = tracer.start_span(
                msg_template,
                attributes=otlp_attributes,
                start_time=start_time,
            )

            if exc_info:
                if exc_info is True:
                    exc_info = sys.exc_info()
                if isinstance(exc_info, tuple):
                    exc_info = exc_info[1]
                if isinstance(exc_info, BaseException):
                    _record_exception(span, exc_info)
                elif exc_info is not None:  # pragma: no cover
                    raise TypeError(f'Invalid type for exc_info: {exc_info.__class__.__name__}')

            span.end(start_time)

    def with_tags(self, *tags: str) -> Logfire:
        """A new Logfire instance which always uses the given tags.

        ```py
        import logfire

        logfire.configure()

        local_logfire = logfire.with_tags('tag1')
        local_logfire.info('a log message', _tags=['tag2'])

        # This is equivalent to:
        logfire.info('a log message', _tags=['tag1', 'tag2'])
        ```

        Args:
            tags: The tags to add.

        Returns:
            A new Logfire instance with the `tags` added to any existing tags.
        """
        return self.with_settings(tags=tags)

    def with_trace_sample_rate(self, sample_rate: float) -> Logfire:  # pragma: no cover
        """A new Logfire instance with the given sampling ratio applied.

        Args:
            sample_rate: The sampling ratio to use.

        Returns:
            A new Logfire instance with the sampling ratio applied.
        """
        if sample_rate > 1 or sample_rate < 0:
            raise ValueError('sample_rate must be between 0 and 1')
        return Logfire(
            config=self._config,
            tags=self._tags,
            sample_rate=sample_rate,
        )

    def with_settings(
        self,
        *,
        tags: Sequence[str] = (),
        stack_offset: int | None = None,
        console_log: bool | None = None,
        custom_scope_suffix: str | None = None,
    ) -> Logfire:
        """A new Logfire instance which uses the given settings.

        Args:
            tags: Sequence of tags to include in the log.
            stack_offset: The stack level offset to use when collecting stack info, also affects the warning which
                message formatting might emit, defaults to `0` which means the stack info will be collected from the
                position where [`logfire.log`][logfire.Logfire.log] was called.
            console_log: Whether to log to the console, defaults to `True`.
            custom_scope_suffix: A custom suffix to append to `logfire.` e.g. `logfire.loguru`.

                It should only be used when instrumenting another library with Logfire, such as structlog or loguru.

                See the `instrumenting_module_name` parameter on
                [TracerProvider.get_tracer][opentelemetry.sdk.trace.TracerProvider.get_tracer] for more info.

        Returns:
            A new Logfire instance with the given settings applied.
        """
        # TODO add sample_rate once it's more stable
        return Logfire(
            config=self._config,
            tags=self._tags + tuple(tags),
            sample_rate=self._sample_rate,
            console_log=self._console_log if console_log is None else console_log,
            otel_scope=self._otel_scope if custom_scope_suffix is None else f'logfire.{custom_scope_suffix}',
        )

    def force_flush(self, timeout_millis: int = 3_000) -> bool:  # pragma: no cover
        """Force flush all spans and metrics.

        Args:
            timeout_millis: The timeout in milliseconds.

        Returns:
            Whether the flush of spans was successful.
        """
        return self._config.force_flush(timeout_millis)

    def log_slow_async_callbacks(self, slow_duration: float = 0.1) -> ContextManager[None]:
        """Log a warning whenever a function running in the asyncio event loop blocks for too long.

        This works by patching the `asyncio.events.Handle._run` method.

        Args:
            slow_duration: the threshold in seconds for when a callback is considered slow.

        Returns:
            A context manager that will revert the patch when exited.
                This context manager doesn't take into account threads or other concurrency.
                Calling this method will immediately apply the patch
                without waiting for the context manager to be opened,
                i.e. it's not necessary to use this as a context manager.
        """
        return async_.log_slow_callbacks(self, slow_duration)

    def install_auto_tracing(
        self,
        modules: Sequence[str] | Callable[[AutoTraceModule], bool],
        *,
        check_imported_modules: Literal['error', 'warn', 'ignore'] = 'error',
        min_duration: float = 0,
    ) -> None:
        """Install automatic tracing.

        This will trace all function calls in the modules specified by the modules argument.
        It's equivalent to wrapping the body of every function in matching modules in `with logfire.span(...):`.

        !!! note
            This function MUST be called before any of the modules to be traced are imported.

        This works by inserting a new meta path finder into `sys.meta_path`, so inserting another finder before it
        may prevent it from working.

        It relies on being able to retrieve the source code via at least one other existing finder in the meta path,
        so it may not work if standard finders are not present or if the source code is not available.
        A modified version of the source code is then compiled and executed in place of the original module.

        Args:
            modules: List of module names to trace, or a function which returns True for modules that should be traced.
                If a list is provided, any submodules within a given module will also be traced.
            check_imported_modules: If this is `'error'` (the default), then an exception will be raised if any of the
                modules in `sys.modules` (i.e. modules that have already been imported) match the modules to trace.
                Set to `'warn'` to issue a warning instead, or `'ignore'` to skip the check.
            min_duration: An optional minimum duration in seconds for which a function must run before it's traced.
                The default is `0`, which means all functions are traced from the beginning.
                Otherwise, the first time(s) each function is called, it will be timed but not traced.
                Only after the function has run for at least `min_duration` will it be traced in subsequent calls.
        """
        install_auto_tracing(self, modules, check_imported_modules=check_imported_modules, min_duration=min_duration)

    def _warn_if_not_initialized_for_instrumentation(self):
        self.config.warn_if_not_initialized('Instrumentation will have no effect')

    def instrument_fastapi(
        self,
        app: FastAPI,
        *,
        capture_headers: bool = False,
        request_attributes_mapper: Callable[
            [
                Request | WebSocket,
                dict[str, Any],
            ],
            dict[str, Any] | None,
        ]
        | None = None,
        use_opentelemetry_instrumentation: bool = True,
        excluded_urls: str | Iterable[str] | None = None,
        **opentelemetry_kwargs: Any,
    ) -> ContextManager[None]:
        """Instrument a FastAPI app so that spans and logs are automatically created for each request.

        Args:
            app: The FastAPI app to instrument.
            capture_headers: Set to `True` to capture all request and response headers.
            request_attributes_mapper: A function that takes a [`Request`][fastapi.Request] or [`WebSocket`][fastapi.WebSocket]
                and a dictionary of attributes and returns a new dictionary of attributes.
                The input dictionary will contain:

                - `values`: A dictionary mapping argument names of the endpoint function to parsed and validated values.
                - `errors`: A list of validation errors for any invalid inputs.

                The returned dictionary will be used as the attributes for a log message.
                If `None` is returned, no log message will be created.

                You can use this to e.g. only log validation errors, or nothing at all.
                You can also add custom attributes.

                The default implementation will return the input dictionary unchanged.
                The function mustn't modify the contents of `values` or `errors`.
            excluded_urls: A string of comma-separated regexes which will exclude a request from tracing if the full URL
                matches any of the regexes. This applies to both the Logfire and OpenTelemetry instrumentation.
                If not provided, the environment variables
                `OTEL_PYTHON_FASTAPI_EXCLUDED_URLS` and `OTEL_PYTHON_EXCLUDED_URLS` will be checked.
            use_opentelemetry_instrumentation: If True (the default) then
                [`FastAPIInstrumentor`][opentelemetry.instrumentation.fastapi.FastAPIInstrumentor]
                will also instrument the app.

                See [OpenTelemetry FastAPI Instrumentation](https://opentelemetry-python-contrib.readthedocs.io/en/latest/instrumentation/fastapi/fastapi.html).
            opentelemetry_kwargs: Additional keyword arguments to pass to the OpenTelemetry FastAPI instrumentation.

        Returns:
            A context manager that will revert the instrumentation when exited.
                This context manager doesn't take into account threads or other concurrency.
                Calling this method will immediately apply the instrumentation
                without waiting for the context manager to be opened,
                i.e. it's not necessary to use this as a context manager.
        """
        from .integrations.fastapi import instrument_fastapi

        self._warn_if_not_initialized_for_instrumentation()
        return instrument_fastapi(
            self,
            app,
            capture_headers=capture_headers,
            request_attributes_mapper=request_attributes_mapper,
            excluded_urls=excluded_urls,
            use_opentelemetry_instrumentation=use_opentelemetry_instrumentation,
            **opentelemetry_kwargs,
        )

    def instrument_openai(
        self,
        openai_client: openai.OpenAI
        | openai.AsyncOpenAI
        | type[openai.OpenAI]
        | type[openai.AsyncOpenAI]
        | None = None,
        *,
        suppress_other_instrumentation: bool = True,
    ) -> ContextManager[None]:
        """Instrument an OpenAI client so that spans are automatically created for each request.

        The following methods are instrumented for both the sync and the async clients:

        - [`client.chat.completions.create`](https://platform.openai.com/docs/guides/text-generation/chat-completions-api) — with and without `stream=True`
        - [`client.completions.create`](https://platform.openai.com/docs/guides/text-generation/completions-api) — with and without `stream=True`
        - [`client.embeddings.create`](https://platform.openai.com/docs/guides/embeddings/how-to-get-embeddings)
        - [`client.images.generate`](https://platform.openai.com/docs/guides/images/generations)

        When `stream=True` a second span is created to instrument the streamed response.

        Example usage:

        ```python
        import logfire
        import openai

        client = openai.OpenAI()
        logfire.configure()
        logfire.instrument_openai(client)

        response = client.chat.completions.create(
            model='gpt-4',
            messages=[
                {'role': 'system', 'content': 'You are a helpful assistant.'},
                {'role': 'user', 'content': 'What is four plus five?'},
            ],
        )
        print('answer:', response.choices[0].message.content)
        ```

        Args:
            openai_client: The OpenAI client or class to instrument:

                - `None` (the default) to instrument both the `openai.OpenAI` and `openai.AsyncOpenAI` classes.
                - The `openai.OpenAI` class or a subclass
                - The `openai.AsyncOpenAI` class or a subclass
                - An instance of `openai.OpenAI`
                - An instance of `openai.AsyncOpenAI`

            suppress_other_instrumentation: If True, suppress any other OTEL instrumentation that may be otherwise
                enabled. In reality, this means the HTTPX instrumentation, which could otherwise be called since
                OpenAI uses HTTPX to make HTTP requests.

        Returns:
            A context manager that will revert the instrumentation when exited.
                Use of this context manager is optional.
        """
        import openai

        from .integrations.llm_providers.llm_provider import instrument_llm_provider
        from .integrations.llm_providers.openai import get_endpoint_config, is_async_client, on_response

        self._warn_if_not_initialized_for_instrumentation()
        return instrument_llm_provider(
            self,
            openai_client or (openai.OpenAI, openai.AsyncOpenAI),
            suppress_other_instrumentation,
            'OpenAI',
            get_endpoint_config,
            on_response,
            is_async_client,
        )

    def instrument_anthropic(
        self,
        anthropic_client: anthropic.Anthropic
        | anthropic.AsyncAnthropic
        | type[anthropic.Anthropic]
        | type[anthropic.AsyncAnthropic]
        | None = None,
        *,
        suppress_other_instrumentation: bool = True,
    ) -> ContextManager[None]:
        """Instrument an Anthropic client so that spans are automatically created for each request.

        The following methods are instrumented for both the sync and the async clients:

        - [`client.messages.create`](https://docs.anthropic.com/en/api/messages)
        - [`client.messages.stream`](https://docs.anthropic.com/en/api/messages-streaming)
        - [`client.beta.tools.messages.create`](https://docs.anthropic.com/en/docs/tool-use)

        When `stream=True` a second span is created to instrument the streamed response.

        Example usage:

        ```python
        import logfire
        import anthropic

        client = anthropic.Anthropic()
        logfire.configure()
        logfire.instrument_anthropic(client)

        response = client.messages.create(
            model='claude-3-haiku-20240307',
            system='You are a helpful assistant.',
            messages=[
                {'role': 'user', 'content': 'What is four plus five?'},
            ],
        )
        print('answer:', response.content[0].text)
        ```

        Args:
            anthropic_client: The Anthropic client or class to instrument:

                - `None` (the default) to instrument both the
                    `anthropic.Anthropic` and `anthropic.AsyncAnthropic` classes.
                - The `anthropic.Anthropic` class or a subclass
                - The `anthropic.AsyncAnthropic` class or a subclass
                - An instance of `anthropic.Anthropic`
                - An instance of `anthropic.AsyncAnthropic`

            suppress_other_instrumentation: If True, suppress any other OTEL instrumentation that may be otherwise
                enabled. In reality, this means the HTTPX instrumentation, which could otherwise be called since
                OpenAI uses HTTPX to make HTTP requests.

        Returns:
            A context manager that will revert the instrumentation when exited.
                Use of this context manager is optional.
        """
        import anthropic

        from .integrations.llm_providers.anthropic import get_endpoint_config, is_async_client, on_response
        from .integrations.llm_providers.llm_provider import instrument_llm_provider

        self._warn_if_not_initialized_for_instrumentation()
        return instrument_llm_provider(
            self,
            anthropic_client or (anthropic.Anthropic, anthropic.AsyncAnthropic),
            suppress_other_instrumentation,
            'Anthropic',
            get_endpoint_config,
            on_response,
            is_async_client,
        )

    def instrument_asyncpg(self):
        """Instrument the `asyncpg` module so that spans are automatically created for each query."""
        from .integrations.asyncpg import instrument_asyncpg

        self._warn_if_not_initialized_for_instrumentation()
        return instrument_asyncpg()

    def instrument_httpx(self, **kwargs: Any):
        """Instrument the `httpx` module so that spans are automatically created for each request.

        Uses the
        [OpenTelemetry HTTPX Instrumentation](https://opentelemetry-python-contrib.readthedocs.io/en/latest/instrumentation/httpx/httpx.html)
        library, specifically `HTTPXClientInstrumentor().instrument()`, to which it passes `**kwargs`.
        """
        from .integrations.httpx import instrument_httpx

        self._warn_if_not_initialized_for_instrumentation()
        return instrument_httpx(**kwargs)

    def instrument_django(
        self,
        capture_headers: bool = False,
        is_sql_commentor_enabled: bool | None = None,
        request_hook: Callable[[Span, HttpRequest], None] | None = None,
        response_hook: Callable[[Span, HttpRequest, HttpResponse], None] | None = None,
        excluded_urls: str | None = None,
        **kwargs: Any,
    ) -> None:
        """Instrument `django` so that spans are automatically created for each web request.

        Uses the
        [OpenTelemetry Django Instrumentation](https://opentelemetry-python-contrib.readthedocs.io/en/latest/instrumentation/django/django.html)
        library.

        Args:
            capture_headers: Set to `True` to capture all request and response headers.
            is_sql_commentor_enabled: Adds comments to SQL queries performed by Django,
                so that database logs have additional context.

                This does NOT create spans/logs for the queries themselves.
                For that you need to instrument the database driver, e.g. with `logfire.instrument_psycopg()`.

                To configure the SQL Commentor, see the OpenTelemetry documentation for the
                values that need to be added to `settings.py`.

            request_hook: A function called right after a span is created for a request.
                The function should accept two arguments: the span and the Django `Request` object.

            response_hook: A function called right before a span is finished for the response.
                The function should accept three arguments:
                the span, the Django `Request` object, and the Django `Response` object.

            excluded_urls: A string containing a comma-delimited list of regexes used to exclude URLs from tracking.

            **kwargs: Additional keyword arguments to pass to the OpenTelemetry `instrument` method,
                for future compatibility.

        """
        from .integrations.django import instrument_django

        self._warn_if_not_initialized_for_instrumentation()
        return instrument_django(
            capture_headers=capture_headers,
            is_sql_commentor_enabled=is_sql_commentor_enabled,
            request_hook=request_hook,
            response_hook=response_hook,
            excluded_urls=excluded_urls,
            **kwargs,
        )

    def instrument_requests(self, excluded_urls: str | None = None, **kwargs: Any):
        """Instrument the `requests` module so that spans are automatically created for each request.

        Args:
            excluded_urls: A string containing a comma-delimited list of regexes used to exclude URLs from tracking
            **kwargs: Additional keyword arguments to pass to the OpenTelemetry `instrument` methods,
                particularly `request_hook` and `response_hook`.
        """
        from .integrations.requests import instrument_requests

        self._warn_if_not_initialized_for_instrumentation()
        return instrument_requests(excluded_urls=excluded_urls, **kwargs)

    def instrument_psycopg(self, conn_or_module: Any = None, **kwargs: Unpack[PsycopgInstrumentKwargs]) -> None:
        """Instrument a `psycopg` connection or module so that spans are automatically created for each query.

        Uses the OpenTelemetry instrumentation libraries for
        [`psycopg`](https://opentelemetry-python-contrib.readthedocs.io/en/latest/instrumentation/psycopg/psycopg.html)
        and
        [`psycopg2`](https://opentelemetry-python-contrib.readthedocs.io/en/latest/instrumentation/psycopg2/psycopg2.html).

        Args:
            conn_or_module: Can be:

                - The `psycopg` (version 3) or `psycopg2` module.
                - The string `'psycopg'` or `'psycopg2'` to instrument the module.
                - `None` (the default) to instrument whichever module(s) are installed.
                - A `psycopg` or `psycopg2` connection.

            **kwargs: Additional keyword arguments to pass to the OpenTelemetry `instrument` methods,
                particularly `enable_commenter` and `commenter_options`.
        """
        from .integrations.psycopg import instrument_psycopg

        self._warn_if_not_initialized_for_instrumentation()
        return instrument_psycopg(conn_or_module, **kwargs)

<<<<<<< HEAD
    def instrument_flask(self, app: Flask, *, capture_headers: bool = False, **kwargs: Any):
=======
    def instrument_flask(self, app: Flask, **kwargs: Unpack[FlaskInstrumentKwargs]) -> None:
>>>>>>> e3b139d7
        """Instrument `app` so that spans are automatically created for each request.

        Set `capture_headers` to `True` to capture all request and response headers.

        Uses the
        [OpenTelemetry Flask Instrumentation](https://opentelemetry-python-contrib.readthedocs.io/en/latest/instrumentation/flask/flask.html)
        library, specifically `FlaskInstrumentor().instrument_app()`, to which it passes `**kwargs`.
        """
        from .integrations.flask import instrument_flask

        self._warn_if_not_initialized_for_instrumentation()
        return instrument_flask(app, capture_headers=capture_headers, **kwargs)

<<<<<<< HEAD
    def instrument_starlette(self, app: Starlette, *, capture_headers: bool = False, **kwargs: Any):
=======
    def instrument_starlette(self, app: Starlette, **kwargs: Unpack[StarletteInstrumentKwargs]) -> None:
>>>>>>> e3b139d7
        """Instrument `app` so that spans are automatically created for each request.

        Set `capture_headers` to `True` to capture all request and response headers.

        Uses the
        [OpenTelemetry Starlette Instrumentation](https://opentelemetry-python-contrib.readthedocs.io/en/latest/instrumentation/starlette/starlette.html)
        library, specifically `StarletteInstrumentor.instrument_app()`, to which it passes `**kwargs`.
        """
        from .integrations.starlette import instrument_starlette

        self._warn_if_not_initialized_for_instrumentation()
        return instrument_starlette(app, capture_headers=capture_headers, **kwargs)

    def instrument_aiohttp_client(self, **kwargs: Any):
        """Instrument the `aiohttp` module so that spans are automatically created for each client request.

        Uses the
        [OpenTelemetry aiohttp client Instrumentation](https://opentelemetry-python-contrib.readthedocs.io/en/latest/instrumentation/aiohttp_client/aiohttp_client.html)
        library, specifically `AioHttpClientInstrumentor().instrument()`, to which it passes `**kwargs`.
        """
        from .integrations.aiohttp_client import instrument_aiohttp_client

        self._warn_if_not_initialized_for_instrumentation()
        return instrument_aiohttp_client(**kwargs)

    def instrument_sqlalchemy(self, **kwargs: Unpack[SQLAlchemyInstrumentKwargs]) -> None:
        """Instrument the `sqlalchemy` module so that spans are automatically created for each query.

        Uses the
        [OpenTelemetry SQLAlchemy Instrumentation](https://opentelemetry-python-contrib.readthedocs.io/en/latest/instrumentation/sqlalchemy/sqlalchemy.html)
        library, specifically `SQLAlchemyInstrumentor().instrument()`, to which it passes `**kwargs`.
        """
        from .integrations.sqlalchemy import instrument_sqlalchemy

        self._warn_if_not_initialized_for_instrumentation()
        return instrument_sqlalchemy(**kwargs)

    def instrument_pymongo(self, **kwargs: Unpack[PymongoInstrumentKwargs]) -> None:
        """Instrument the `pymongo` module so that spans are automatically created for each operation.

        Uses the
        [OpenTelemetry pymongo Instrumentation](https://opentelemetry-python-contrib.readthedocs.io/en/latest/instrumentation/pymongo/pymongo.html)
            library, specifically `PymongoInstrumentor().instrument()`, to which it passes `**kwargs`.
        """
        from .integrations.pymongo import instrument_pymongo

        self._warn_if_not_initialized_for_instrumentation()
        return instrument_pymongo(**kwargs)

    def instrument_redis(self, **kwargs: Unpack[RedisInstrumentKwargs]) -> None:
        """Instrument the `redis` module so that spans are automatically created for each operation.

        Uses the
        [OpenTelemetry Redis Instrumentation](https://opentelemetry-python-contrib.readthedocs.io/en/latest/instrumentation/redis/redis.html)
        library, specifically `RedisInstrumentor().instrument()`, to which it passes `**kwargs`.
        """
        from .integrations.redis import instrument_redis

        self._warn_if_not_initialized_for_instrumentation()
        return instrument_redis(**kwargs)

    def metric_counter(self, name: str, *, unit: str = '', description: str = '') -> Counter:
        """Create a counter metric.

        A counter is a cumulative metric that represents a single numerical value that only ever goes up.

        ```py
        import logfire

        logfire.configure()
        counter = logfire.metric_counter('exceptions', unit='1', description='Number of exceptions caught')

        try:
            raise Exception('oops')
        except Exception:
            counter.add(1)
        ```

        See the [Opentelemetry documentation](https://opentelemetry.io/docs/specs/otel/metrics/api/#counter) about
        counters.

        Args:
            name: The name of the metric.
            unit: The unit of the metric.
            description: The description of the metric.

        Returns:
            The counter metric.
        """
        return self._config.meter.create_counter(name, unit, description)

    def metric_histogram(self, name: str, *, unit: str = '', description: str = '') -> Histogram:
        """Create a histogram metric.

        A histogram is a metric that samples observations (usually things like request durations or response sizes).

        ```py
        import logfire

        logfire.configure()
        histogram = logfire.metric_histogram('bank.amount_transferred', unit='$', description='Amount transferred')


        def transfer(amount: int):
            histogram.record(amount)
        ```

        See the [Opentelemetry documentation](https://opentelemetry.io/docs/specs/otel/metrics/api/#histogram) about

        Args:
            name: The name of the metric.
            unit: The unit of the metric.
            description: The description of the metric.

        Returns:
            The histogram metric.
        """
        return self._config.meter.create_histogram(name, unit, description)

    def metric_gauge(self, name: str, *, unit: str = '', description: str = '') -> Gauge:
        """Create a gauge metric.

        Gauge is a synchronous instrument which can be used to record non-additive measurements.

        ```py
        import logfire

        logfire.configure()
        gauge = logfire.metric_gauge('system.cpu_usage', unit='%', description='CPU usage')


        def update_cpu_usage(cpu_percent):
            gauge.set(cpu_percent)
        ```

        See the [Opentelemetry documentation](https://opentelemetry.io/docs/specs/otel/metrics/api/#gauge) about gauges.

        Args:
            name: The name of the metric.
            unit: The unit of the metric.
            description: The description of the metric.

        Returns:
            The gauge metric.
        """
        return self._config.meter.create_gauge(name, unit, description)

    def metric_up_down_counter(self, name: str, *, unit: str = '', description: str = '') -> UpDownCounter:
        """Create an up-down counter metric.

        An up-down counter is a cumulative metric that represents a single numerical value that can be adjusted up or
        down.

        ```py
        import logfire

        logfire.configure()
        up_down_counter = logfire.metric_up_down_counter('users.logged_in', unit='1', description='Users logged in')


        def on_login(user):
            up_down_counter.add(1)


        def on_logout(user):
            up_down_counter.add(-1)
        ```

        See the [Opentelemetry documentation](https://opentelemetry.io/docs/specs/otel/metrics/api/#updowncounter) about
        up-down counters.

        Args:
            name: The name of the metric.
            unit: The unit of the metric.
            description: The description of the metric.

        Returns:
            The up-down counter metric.
        """
        return self._config.meter.create_up_down_counter(name, unit, description)

    def metric_counter_callback(
        self,
        name: str,
        *,
        callbacks: Sequence[CallbackT],
        unit: str = '',
        description: str = '',
    ) -> None:
        """Create a counter metric that uses a callback to collect observations.

        The counter metric is a cumulative metric that represents a single numerical value that only ever goes up.

        ```py
        import logfire
        import psutil
        from opentelemetry.metrics import CallbackOptions, Observation

        logfire.configure()


        def cpu_usage_callback(options: CallbackOptions):
            cpu_percents = psutil.cpu_percent(percpu=True)

            for i, cpu_percent in enumerate(cpu_percents):
                yield Observation(cpu_percent, {'cpu': i})


        cpu_usage_counter = logfire.metric_counter_callback(
            'system.cpu.usage',
            callbacks=[cpu_usage_callback],
            unit='%',
            description='CPU usage',
        )
        ```

        See the [Opentelemetry documentation](https://opentelemetry.io/docs/specs/otel/metrics/api/#asynchronous-counter)
        about asynchronous counter.

        Args:
            name: The name of the metric.
            callbacks: A sequence of callbacks that return an iterable of
                [Observation](https://opentelemetry-python.readthedocs.io/en/latest/api/metrics.html#opentelemetry.metrics.Observation).
            unit: The unit of the metric.
            description: The description of the metric.
        """
        self._config.meter.create_observable_counter(name, callbacks, unit, description)

    def metric_gauge_callback(
        self, name: str, callbacks: Sequence[CallbackT], *, unit: str = '', description: str = ''
    ) -> None:
        """Create a gauge metric that uses a callback to collect observations.

        The gauge metric is a metric that represents a single numerical value that can arbitrarily go up and down.

        ```py
        import threading

        import logfire
        from opentelemetry.metrics import CallbackOptions, Observation

        logfire.configure()


        def thread_count_callback(options: CallbackOptions):
            yield Observation(threading.active_count())


        logfire.metric_gauge_callback(
            'system.thread_count',
            callbacks=[thread_count_callback],
            unit='1',
            description='Number of threads',
        )
        ```

        See the [Opentelemetry documentation](https://opentelemetry.io/docs/specs/otel/metrics/api/#asynchronous-gauge)
        about asynchronous gauge.

        Args:
            name: The name of the metric.
            callbacks: A sequence of callbacks that return an iterable of
                [Observation](https://opentelemetry-python.readthedocs.io/en/latest/api/metrics.html#opentelemetry.metrics.Observation).
            unit: The unit of the metric.
            description: The description of the metric.
        """
        self._config.meter.create_observable_gauge(name, callbacks, unit, description)

    def metric_up_down_counter_callback(
        self, name: str, callbacks: Sequence[CallbackT], *, unit: str = '', description: str = ''
    ) -> None:
        """Create an up-down counter metric that uses a callback to collect observations.

        The up-down counter is a cumulative metric that represents a single numerical value that can be adjusted up or
        down.

        ```py
        import logfire
        from opentelemetry.metrics import CallbackOptions, Observation

        logfire.configure()

        items = []


        def inventory_callback(options: CallbackOptions):
            yield Observation(len(items))


        logfire.metric_up_down_counter_callback(
            name='store.inventory',
            description='Number of items in the inventory',
            callbacks=[inventory_callback],
        )
        ```

        See the [Opentelemetry documentation](https://opentelemetry.io/docs/specs/otel/metrics/api/#asynchronous-updowncounter)
        about asynchronous up-down counters.

        Args:
            name: The name of the metric.
            callbacks: A sequence of callbacks that return an iterable of
                [Observation](https://opentelemetry-python.readthedocs.io/en/latest/api/metrics.html#opentelemetry.metrics.Observation).
            unit: The unit of the metric.
            description: The description of the metric.
        """
        self._config.meter.create_observable_up_down_counter(name, callbacks, unit, description)

    def shutdown(self, timeout_millis: int = 30_000, flush: bool = True) -> bool:  # pragma: no cover
        """Shut down all tracers and meters.

        This will clean up any resources used by the tracers and meters and flush any remaining spans and metrics.

        Args:
            timeout_millis: The timeout in milliseconds.
            flush: Whether to flush remaining spans and metrics before shutting down.

        Returns:
            `False` if the timeout was reached before the shutdown was completed, `True` otherwise.
        """
        start = time()
        if flush:  # pragma: no branch
            self._tracer_provider.force_flush(timeout_millis)
        remaining = max(0, timeout_millis - (time() - start))
        if not remaining:  # pragma: no cover
            return False
        self._tracer_provider.shutdown()

        remaining = max(0, timeout_millis - (time() - start))
        if not remaining:  # pragma: no cover
            return False
        if flush:  # pragma: no branch
            self._meter_provider.force_flush(remaining)
        remaining = max(0, timeout_millis - (time() - start))
        if not remaining:  # pragma: no cover
            return False
        self._meter_provider.shutdown(remaining)
        return (start - time()) < timeout_millis


class FastLogfireSpan:
    """A simple version of `LogfireSpan` optimized for auto-tracing."""

    __slots__ = ('_span', '_token', '_atexit')

    def __init__(self, span: trace_api.Span) -> None:
        self._span = span
        self._token = context_api.attach(trace_api.set_span_in_context(self._span))
        self._atexit = partial(self.__exit__, None, None, None)
        atexit.register(self._atexit)

    def __enter__(self) -> FastLogfireSpan:
        return self

    @handle_internal_errors()
    def __exit__(self, exc_type: type[BaseException] | None, exc_value: BaseException | None, traceback: Any) -> None:
        atexit.unregister(self._atexit)
        context_api.detach(self._token)
        _exit_span(self._span, exc_value)
        self._span.end()


# Changes to this class may need to be reflected in `FastLogfireSpan` and `NoopSpan` as well.
class LogfireSpan(ReadableSpan):
    def __init__(
        self,
        span_name: str,
        otlp_attributes: dict[str, otel_types.AttributeValue],
        tracer: Tracer,
        json_schema_properties: JsonSchemaProperties,
    ) -> None:
        self._span_name = span_name
        self._otlp_attributes = otlp_attributes
        self._tracer = tracer
        self._json_schema_properties = json_schema_properties

        self._added_attributes = False
        self._end_on_exit: bool | None = None
        self._token: None | object = None
        self._span: None | trace_api.Span = None
        self.end_on_exit = True
        self._atexit: Callable[[], None] | None = None

    if not TYPE_CHECKING:  # pragma: no branch

        def __getattr__(self, name: str) -> Any:
            return getattr(self._span, name)

    def __enter__(self) -> LogfireSpan:
        with handle_internal_errors():
            self.end_on_exit = True
            if self._span is None:
                self._span = self._tracer.start_span(
                    name=self._span_name,
                    attributes=self._otlp_attributes,
                )
            if self._token is None:  # pragma: no branch
                self._token = context_api.attach(trace_api.set_span_in_context(self._span))

            self._atexit = partial(self.__exit__, None, None, None)
            atexit.register(self._atexit)

        return self

    @handle_internal_errors()
    def __exit__(self, exc_type: type[BaseException] | None, exc_value: BaseException | None, traceback: Any) -> None:
        if self._token is None:  # pragma: no cover
            return

        if self._atexit:  # pragma: no branch
            atexit.unregister(self._atexit)

        context_api.detach(self._token)
        self._token = None

        assert self._span is not None
        _exit_span(self._span, exc_value)

        end_on_exit_ = self.end_on_exit
        if end_on_exit_:
            self.end()

        self._token = None

    @property
    def message_template(self) -> str | None:  # pragma: no cover
        return self._get_attribute(ATTRIBUTES_MESSAGE_TEMPLATE_KEY, None)

    @property
    def tags(self) -> Sequence[str]:  # pragma: no cover
        return self._get_attribute(ATTRIBUTES_TAGS_KEY, [])

    @property
    def message(self) -> str:
        return self._get_attribute(ATTRIBUTES_MESSAGE_KEY, self._span_name)

    @message.setter
    def message(self, message: str):
        if self._span is None:  # pragma: no cover
            self._otlp_attributes[ATTRIBUTES_MESSAGE_KEY] = message
        else:
            self._span.set_attribute(ATTRIBUTES_MESSAGE_KEY, message)

    def end(self) -> None:
        """Sets the current time as the span's end time.

        The span's end time is the wall time at which the operation finished.

        Only the first call to this method is recorded, further calls are ignored so you
        can call this within the span's context manager to end it before the context manager
        exits.
        """
        if self._span is None:  # pragma: no cover
            raise RuntimeError('Span has not been started')
        if self._span.is_recording():
            with handle_internal_errors():
                if self._added_attributes:
                    self._span.set_attribute(
                        ATTRIBUTES_JSON_SCHEMA_KEY, attributes_json_schema(self._json_schema_properties)
                    )

                self._span.end()

    @handle_internal_errors()
    def set_attribute(self, key: str, value: Any) -> None:
        """Sets an attribute on the span.

        Args:
            key: The key of the attribute.
            value: The value of the attribute.
        """
        self._added_attributes = True
        self._json_schema_properties[key] = create_json_schema(value, set())
        key, otel_value = set_user_attribute(self._otlp_attributes, key, value)
        if self._span is not None:  # pragma: no branch
            self._span.set_attribute(key, otel_value)

    def set_attributes(self, attributes: dict[str, otel_types.AttributeValue]) -> None:
        """Sets the given attributes on the span."""
        for key, value in attributes.items():
            self.set_attribute(key, value)

    # TODO(Marcelo): We should add a test for `record_exception`.
    def record_exception(
        self,
        exception: BaseException,
        attributes: otel_types.Attributes = None,
        timestamp: int | None = None,
        escaped: bool = False,
    ) -> None:  # pragma: no cover
        """Records an exception as a span event.

        Delegates to the OpenTelemetry SDK `Span.record_exception` method.
        """
        if self._span is None:
            raise RuntimeError('Span has not been started')

        # Check if the span has been sampled out first, since _record_exception is somewhat expensive.
        if not self._span.is_recording():
            return

        _record_exception(
            self._span,
            exception,
            attributes=attributes,
            timestamp=timestamp,
            escaped=escaped,
        )

    def is_recording(self) -> bool:
        return self._span is not None and self._span.is_recording()

    @handle_internal_errors()
    def set_level(self, level: LevelName | int):
        """Set the log level of this span."""
        attributes = log_level_attributes(level)
        if self._span is None:
            self._otlp_attributes.update(attributes)
        else:
            self._span.set_attributes(attributes)

    def _get_attribute(self, key: str, default: Any) -> Any:
        attributes = getattr(self._span, 'attributes', self._otlp_attributes)
        return attributes.get(key, default)


class NoopSpan:
    """Implements the same methods as `LogfireSpan` but does nothing.

    Used in place of `LogfireSpan` and `FastLogfireSpan` when an exception occurs during span creation.
    This way code like:

        with logfire.span(...) as span:
            span.set_attribute(...)

    doesn't raise an error even if `logfire.span` fails internally.
    If `logfire.span` just returned `None` then the `with` block and the `span.set_attribute` call would raise an error.

    TODO this should also be used when tracing is disabled, e.g. before `logfire.configure()` has been called.
    """

    def __init__(self, *_args: Any, **__kwargs: Any) -> None:
        pass

    def __getattr__(self, _name: str) -> Any:
        # Handle methods of LogfireSpan which return nothing
        return lambda *_args, **__kwargs: None  # type: ignore

    def __enter__(self) -> NoopSpan:
        return self

    def __exit__(self, exc_type: type[BaseException] | None, exc_value: BaseException | None, traceback: Any) -> None:
        pass

    # Implement methods/properties that return something to get the type right.
    @property
    def message_template(self) -> str:  # pragma: no cover
        return ''

    @property
    def tags(self) -> Sequence[str]:  # pragma: no cover
        return []

    @property
    def message(self) -> str:  # pragma: no cover
        return ''

    # This is required to make `span.message = ` not raise an error.
    @message.setter
    def message(self, message: str):
        pass

    def is_recording(self) -> bool:
        return False


def _exit_span(span: trace_api.Span, exception: BaseException | None) -> None:
    if not span.is_recording():
        return

    # record exception if present
    # isinstance is to ignore BaseException
    if isinstance(exception, Exception):
        _record_exception(span, exception, escaped=True)


@handle_internal_errors()
def _record_exception(
    span: trace_api.Span,
    exception: BaseException,
    *,
    attributes: otel_types.Attributes = None,
    timestamp: int | None = None,
    escaped: bool = False,
) -> None:
    """Similar to the OTEL SDK Span.record_exception method, with our own additions."""
    # From https://opentelemetry.io/docs/specs/semconv/attributes-registry/exception/
    # `escaped=True` means that the exception is escaping the scope of the span.
    # This means we know that the exception hasn't been handled,
    # so we can set the OTEL status and the log level to error.
    if escaped:
        span.set_status(
            trace_api.Status(
                status_code=trace_api.StatusCode.ERROR,
                description=f'{exception.__class__.__name__}: {exception}',
            )
        )
        span.set_attributes(log_level_attributes('error'))

    attributes = {**(attributes or {})}
    if ValidationError is not None and isinstance(exception, ValidationError):
        # insert a more detailed breakdown of pydantic errors
        try:
            err_json = exception.json(include_url=False)
        except TypeError:  # pragma: no cover
            # pydantic v1
            err_json = exception.json()
        span.set_attribute(ATTRIBUTES_VALIDATION_ERROR_KEY, err_json)
        attributes[ATTRIBUTES_VALIDATION_ERROR_KEY] = err_json

    if exception is not sys.exc_info()[1]:
        # OTEL's record_exception uses `traceback.format_exc()` which is for the current exception,
        # ignoring the passed exception.
        # So we override the stacktrace attribute with the correct one.
        stacktrace = ''.join(traceback.format_exception(type(exception), exception, exception.__traceback__))
        attributes[SpanAttributes.EXCEPTION_STACKTRACE] = stacktrace

    span.record_exception(exception, attributes=attributes, timestamp=timestamp, escaped=escaped)


AttributesValueType = TypeVar('AttributesValueType', bound=Union[Any, otel_types.AttributeValue])


def user_attributes(attributes: dict[str, Any]) -> dict[str, otel_types.AttributeValue]:
    """Prepare attributes for sending to OpenTelemetry.

    This will convert any non-OpenTelemetry compatible types to JSON.
    """
    otlp_attributes: dict[str, otel_types.AttributeValue] = {}

    for key, value in attributes.items():
        set_user_attribute(otlp_attributes, key, value)

    return otlp_attributes


def set_user_attribute(
    otlp_attributes: dict[str, otel_types.AttributeValue], key: str, value: Any
) -> tuple[str, otel_types.AttributeValue]:
    """Convert a user attribute to an OpenTelemetry compatible type and add it to the given dictionary.

    Returns the final key and value that was added to the dictionary.
    The key will be the original key unless the value was `None`, in which case it will be `NULL_ARGS_KEY`.
    """
    otel_value: otel_types.AttributeValue
    if value is None:
        otel_value = cast('list[str]', otlp_attributes.get(NULL_ARGS_KEY, [])) + [key]
        key = NULL_ARGS_KEY
    elif isinstance(value, int):
        if value > OTLP_MAX_INT_SIZE:
            warnings.warn(
                f'Integer value {value} is larger than the maximum OTLP integer size of {OTLP_MAX_INT_SIZE} (64-bits), '
                ' if you need support for sending larger integers, please open a feature request',
                UserWarning,
            )
            otel_value = str(value)
        else:
            otel_value = value
    elif isinstance(value, (str, bool, float)):
        otel_value = value
    else:
        otel_value = logfire_json_dumps(value)
    otlp_attributes[key] = otel_value
    return key, otel_value


_PARAMS = ParamSpec('_PARAMS')
_RETURN = TypeVar('_RETURN')<|MERGE_RESOLUTION|>--- conflicted
+++ resolved
@@ -87,7 +87,6 @@
 except ImportError:  # pragma: no cover
     ValidationError = None
 
-
 # This is the type of the exc_info/_exc_info parameter of the log methods.
 # sys.exc_info() returns a tuple of (type, value, traceback) or (None, None, None).
 # We just need the exception, but we allow the user to pass the tuple because:
@@ -1140,11 +1139,9 @@
         self._warn_if_not_initialized_for_instrumentation()
         return instrument_psycopg(conn_or_module, **kwargs)
 
-<<<<<<< HEAD
-    def instrument_flask(self, app: Flask, *, capture_headers: bool = False, **kwargs: Any):
-=======
-    def instrument_flask(self, app: Flask, **kwargs: Unpack[FlaskInstrumentKwargs]) -> None:
->>>>>>> e3b139d7
+    def instrument_flask(
+        self, app: Flask, *, capture_headers: bool = False, **kwargs: Unpack[FlaskInstrumentKwargs]
+    ) -> None:
         """Instrument `app` so that spans are automatically created for each request.
 
         Set `capture_headers` to `True` to capture all request and response headers.
@@ -1158,11 +1155,9 @@
         self._warn_if_not_initialized_for_instrumentation()
         return instrument_flask(app, capture_headers=capture_headers, **kwargs)
 
-<<<<<<< HEAD
-    def instrument_starlette(self, app: Starlette, *, capture_headers: bool = False, **kwargs: Any):
-=======
-    def instrument_starlette(self, app: Starlette, **kwargs: Unpack[StarletteInstrumentKwargs]) -> None:
->>>>>>> e3b139d7
+    def instrument_starlette(
+        self, app: Starlette, *, capture_headers: bool = False, **kwargs: Unpack[StarletteInstrumentKwargs]
+    ) -> None:
         """Instrument `app` so that spans are automatically created for each request.
 
         Set `capture_headers` to `True` to capture all request and response headers.
