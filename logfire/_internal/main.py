from __future__ import annotations

import atexit
import inspect
import sys
import traceback
import typing
import warnings
from functools import cached_property, partial
from time import time
from types import TracebackType
from typing import TYPE_CHECKING, Any, Callable, ContextManager, Iterable, Literal, Sequence, TypeVar, Union, cast

import opentelemetry.context as context_api
import opentelemetry.trace as trace_api
from opentelemetry.metrics import CallbackT, Counter, Histogram, UpDownCounter
from opentelemetry.sdk.trace import ReadableSpan
from opentelemetry.semconv.trace import SpanAttributes
from opentelemetry.trace import Tracer
from opentelemetry.util import types as otel_types
from typing_extensions import LiteralString, ParamSpec

from ..version import VERSION
from . import async_
from .auto_trace import AutoTraceModule, install_auto_tracing
from .config import GLOBAL_CONFIG, LogfireConfig
from .constants import (
    ATTRIBUTES_JSON_SCHEMA_KEY,
    ATTRIBUTES_MESSAGE_KEY,
    ATTRIBUTES_MESSAGE_TEMPLATE_KEY,
    ATTRIBUTES_SAMPLE_RATE_KEY,
    ATTRIBUTES_SPAN_TYPE_KEY,
    ATTRIBUTES_TAGS_KEY,
    ATTRIBUTES_VALIDATION_ERROR_KEY,
    DISABLE_CONSOLE_KEY,
    NULL_ARGS_KEY,
    OTLP_MAX_INT_SIZE,
    LevelName,
    log_level_attributes,
)
from .formatter import logfire_format, logfire_format_with_magic
from .instrument import LogfireArgs, instrument
from .json_encoder import logfire_json_dumps
from .json_schema import (
    JsonSchemaProperties,
    attributes_json_schema,
    attributes_json_schema_properties,
    create_json_schema,
)
from .metrics import ProxyMeterProvider
from .stack_info import get_user_stack_info
from .tracer import ProxyTracerProvider
from .utils import uniquify_sequence

if TYPE_CHECKING:
    import openai
    from fastapi import FastAPI
    from opentelemetry.metrics import _Gauge as Gauge
    from starlette.requests import Request
    from starlette.websockets import WebSocket

try:
    from pydantic import ValidationError
except ImportError:  # pragma: no cover
    ValidationError = None


# This is the type of the exc_info/_exc_info parameter of the log methods.
# sys.exc_info() returns a tuple of (type, value, traceback) or (None, None, None).
# We just need the exception, but we allow the user to pass the tuple because:
# 1. It's convenient to pass the result of sys.exc_info() directly
# 2. It mirrors the exc_info argument of the stdlib logging methods
# 3. The argument name exc_info is very suggestive of the sys function.
ExcInfo: typing.TypeAlias = Union[
    'tuple[type[BaseException], BaseException, TracebackType | None]',
    'tuple[None, None, None]',
    BaseException,
    bool,
    None,
]


class Logfire:
    """The main logfire class."""

    def __init__(
        self,
        *,
        config: LogfireConfig = GLOBAL_CONFIG,
        sample_rate: float | None = None,
        tags: Sequence[str] = (),
        console_log: bool = True,
        otel_scope: str = 'logfire',
    ) -> None:
        self._tags = tuple(tags)
        self._config = config
        self._sample_rate = sample_rate
        self._console_log = console_log
        self._otel_scope = otel_scope

    @property
    def config(self) -> LogfireConfig:
        return self._config

    @cached_property
    def _tracer_provider(self) -> ProxyTracerProvider:
        return self._config.get_tracer_provider()

    @cached_property
    def _meter_provider(self) -> ProxyMeterProvider:  # pragma: no cover
        return self._config.get_meter_provider()

    @cached_property
    def _logs_tracer(self) -> Tracer:
        return self._get_tracer(is_span_tracer=False)

    @cached_property
    def _spans_tracer(self) -> Tracer:
        return self._get_tracer(is_span_tracer=True)

    def _get_tracer(self, *, is_span_tracer: bool, otel_scope: str | None = None) -> Tracer:  # pragma: no cover
        return self._tracer_provider.get_tracer(
            self._otel_scope if otel_scope is None else otel_scope,
            VERSION,
            is_span_tracer=is_span_tracer,
        )

    # If any changes are made to this method, they may need to be reflected in `_fast_span` as well.
    def _span(
        self,
        msg_template: str,
        attributes: dict[str, Any],
        *,
        _tags: Sequence[str] | None = None,
        _span_name: str | None = None,
        _level: LevelName | int | None = None,
    ) -> LogfireSpan:
        stack_info = get_user_stack_info()
        merged_attributes = {**stack_info, **attributes}

        if self._config.fstring_magic:
            fstring_frame = inspect.currentframe().f_back  # type: ignore
        else:
            fstring_frame = None

        log_message, extra_attrs, msg_template = logfire_format_with_magic(
            msg_template,
            merged_attributes,
            self._config.scrubber,
            fstring_frame=fstring_frame,
        )
        merged_attributes.update(extra_attrs)
        attributes.update(extra_attrs)  # for the JSON schema
        merged_attributes[ATTRIBUTES_MESSAGE_TEMPLATE_KEY] = msg_template
        merged_attributes[ATTRIBUTES_MESSAGE_KEY] = log_message

        otlp_attributes = user_attributes(merged_attributes)

        if json_schema_properties := attributes_json_schema_properties(attributes):
            otlp_attributes[ATTRIBUTES_JSON_SCHEMA_KEY] = attributes_json_schema(json_schema_properties)

        tags = cast('tuple[str, ...]', (self._tags or ()) + tuple(_tags or ()))
        if tags:
            otlp_attributes[ATTRIBUTES_TAGS_KEY] = uniquify_sequence(tags)

        sample_rate = (
            self._sample_rate
            if self._sample_rate is not None
            else otlp_attributes.pop(ATTRIBUTES_SAMPLE_RATE_KEY, None)
        )
        if sample_rate is not None and sample_rate != 1:  # pragma: no cover
            otlp_attributes[ATTRIBUTES_SAMPLE_RATE_KEY] = sample_rate

        if _level is not None:
            otlp_attributes.update(log_level_attributes(_level))

        return LogfireSpan(
            _span_name or msg_template,
            otlp_attributes,
            self._spans_tracer,
            json_schema_properties,
        )

    def _fast_span(self, name: str, attributes: otel_types.Attributes) -> FastLogfireSpan:
        """A simple version of `_span` optimized for auto-tracing that doesn't support message formatting.

        Returns a similarly simplified version of `LogfireSpan` which must immediately be used as a context manager.
        """
        span = self._spans_tracer.start_span(name=name, attributes=attributes)
        return FastLogfireSpan(span)

    def _instrument_span_with_args(
        self, name: str, attributes: dict[str, otel_types.AttributeValue], function_args: dict[str, Any]
    ) -> FastLogfireSpan:
        """A version of `_span` used by `@instrument` with `extract_args=True`.

        This is a bit faster than `_span` but not as fast as `_fast_span` because it supports message formatting
        and arbitrary types of attributes.
        """
        msg_template: str = attributes[ATTRIBUTES_MESSAGE_TEMPLATE_KEY]  # type: ignore
        attributes[ATTRIBUTES_MESSAGE_KEY] = logfire_format(msg_template, function_args, self._config.scrubber)
        if json_schema_properties := attributes_json_schema_properties(function_args):
            attributes[ATTRIBUTES_JSON_SCHEMA_KEY] = attributes_json_schema(json_schema_properties)
        attributes.update(user_attributes(function_args))
        return self._fast_span(name, attributes)

    def trace(
        self,
        msg_template: str,
        /,
        *,
        _tags: Sequence[str] | None = None,
        _exc_info: ExcInfo = False,
        **attributes: Any,
    ) -> None:
        """Log a trace message.

        ```py
        import logfire

        logfire.trace('This is a trace log')
        ```

        Args:
            msg_template: The message to log.
            attributes: The attributes to bind to the log.
            _tags: An optional sequence of tags to include in the log.
            _exc_info: Set to an exception or a tuple as returned by [`sys.exc_info()`][sys.exc_info]
                to record a traceback with the log message.

                Set to `True` to use the currently handled exception.
        """
        if any(k.startswith('_') for k in attributes):
            raise ValueError('Attribute keys cannot start with an underscore.')
        self.log('trace', msg_template, attributes, tags=_tags, exc_info=_exc_info)

    def debug(
        self,
        msg_template: str,
        /,
        *,
        _tags: Sequence[str] | None = None,
        _exc_info: ExcInfo = False,
        **attributes: Any,
    ) -> None:
        """Log a debug message.

        ```py
        import logfire

        logfire.debug('This is a debug log')
        ```

        Args:
            msg_template: The message to log.
            attributes: The attributes to bind to the log.
            _tags: An optional sequence of tags to include in the log.
            _exc_info: Set to an exception or a tuple as returned by [`sys.exc_info()`][sys.exc_info]
                to record a traceback with the log message.

                Set to `True` to use the currently handled exception.
        """
        if any(k.startswith('_') for k in attributes):
            raise ValueError('Attribute keys cannot start with an underscore.')
        self.log('debug', msg_template, attributes, tags=_tags, exc_info=_exc_info)

    def info(
        self,
        msg_template: str,
        /,
        *,
        _tags: Sequence[str] | None = None,
        _exc_info: ExcInfo = False,
        **attributes: Any,
    ) -> None:
        """Log an info message.

        ```py
        import logfire

        logfire.info('This is an info log')
        ```

        Args:
            msg_template: The message to log.
            attributes: The attributes to bind to the log.
            _tags: An optional sequence of tags to include in the log.
            _exc_info: Set to an exception or a tuple as returned by [`sys.exc_info()`][sys.exc_info]
                to record a traceback with the log message.

                Set to `True` to use the currently handled exception.
        """
        if any(k.startswith('_') for k in attributes):
            raise ValueError('Attribute keys cannot start with an underscore.')
        self.log('info', msg_template, attributes, tags=_tags, exc_info=_exc_info)

    def notice(
        self,
        msg_template: str,
        /,
        *,
        _tags: Sequence[str] | None = None,
        _exc_info: ExcInfo = False,
        **attributes: Any,
    ) -> None:
        """Log a notice message.

        ```py
        import logfire

        logfire.notice('This is a notice log')
        ```

        Args:
            msg_template: The message to log.
            attributes: The attributes to bind to the log.
            _tags: An optional sequence of tags to include in the log.
            _exc_info: Set to an exception or a tuple as returned by [`sys.exc_info()`][sys.exc_info]
                to record a traceback with the log message.

                Set to `True` to use the currently handled exception.
        """
        if any(k.startswith('_') for k in attributes):
            raise ValueError('Attribute keys cannot start with an underscore.')
        self.log('notice', msg_template, attributes, tags=_tags, exc_info=_exc_info)

    def warn(
        self,
        msg_template: str,
        /,
        *,
        _tags: Sequence[str] | None = None,
        _exc_info: ExcInfo = False,
        **attributes: Any,
    ) -> None:
        """Log a warning message.

        ```py
        import logfire

        logfire.warn('This is a warning log')
        ```

        Args:
            msg_template: The message to log.
            attributes: The attributes to bind to the log.
            _tags: An optional sequence of tags to include in the log.
            _exc_info: Set to an exception or a tuple as returned by [`sys.exc_info()`][sys.exc_info]
                to record a traceback with the log message.

                Set to `True` to use the currently handled exception.
        """
        if any(k.startswith('_') for k in attributes):
            raise ValueError('Attribute keys cannot start with an underscore.')
        self.log('warn', msg_template, attributes, tags=_tags, exc_info=_exc_info)

    def error(
        self,
        msg_template: str,
        /,
        *,
        _tags: Sequence[str] | None = None,
        _exc_info: ExcInfo = False,
        **attributes: Any,
    ) -> None:
        """Log an error message.

        ```py
        import logfire

        logfire.error('This is an error log')
        ```

        Args:
            msg_template: The message to log.
            attributes: The attributes to bind to the log.
            _tags: An optional sequence of tags to include in the log.
            _exc_info: Set to an exception or a tuple as returned by [`sys.exc_info()`][sys.exc_info]
                to record a traceback with the log message.

                Set to `True` to use the currently handled exception.
        """
        if any(k.startswith('_') for k in attributes):
            raise ValueError('Attribute keys cannot start with an underscore.')
        self.log('error', msg_template, attributes, tags=_tags, exc_info=_exc_info)

    def fatal(
        self,
        msg_template: str,
        /,
        *,
        _tags: Sequence[str] | None = None,
        _exc_info: ExcInfo = False,
        **attributes: Any,
    ) -> None:
        """Log a fatal message.

        ```py
        import logfire

        logfire.fatal('This is a fatal log')
        ```

        Args:
            msg_template: The message to log.
            attributes: The attributes to bind to the log.
            _tags: An optional sequence of tags to include in the log.
            _exc_info: Set to an exception or a tuple as returned by [`sys.exc_info()`][sys.exc_info]
                to record a traceback with the log message.

                Set to `True` to use the currently handled exception.
        """
        if any(k.startswith('_') for k in attributes):
            raise ValueError('Attribute keys cannot start with an underscore.')
        self.log('fatal', msg_template, attributes, tags=_tags, exc_info=_exc_info)

    def exception(
        self,
        msg_template: str,
        /,
        *,
        _tags: Sequence[str] | None = None,
        _exc_info: ExcInfo = True,
        **attributes: Any,
    ) -> None:
        """The same as `error` but with `_exc_info=True` by default.

        This means that a traceback will be logged for any currently handled exception.

        Args:
            msg_template: The message to log.
            attributes: The attributes to bind to the log.
            _tags: An optional sequence of tags to include in the log.
            _exc_info: Set to an exception or a tuple as returned by [`sys.exc_info()`][sys.exc_info]
                to record a traceback with the log message.
        """
        if any(k.startswith('_') for k in attributes):  # pragma: no cover
            raise ValueError('Attribute keys cannot start with an underscore.')
        self.log('error', msg_template, attributes, tags=_tags, exc_info=_exc_info)

    def span(
        self,
        msg_template: str,
        /,
        *,
        _tags: Sequence[str] | None = None,
        _span_name: str | None = None,
        _level: LevelName | None = None,
        **attributes: Any,
    ) -> LogfireSpan:
        """Context manager for creating a span.

        ```py
        import logfire

        with logfire.span('This is a span {a=}', a='data'):
            logfire.info('new log 1')
        ```

        Args:
            msg_template: The template for the span message.
            _span_name: The span name. If not provided, the `msg_template` will be used.
            _tags: An optional sequence of tags to include in the span.
            _level: An optional log level name.
            attributes: The arguments to include in the span and format the message template with.
                Attributes starting with an underscore are not allowed.
        """
        if any(k.startswith('_') for k in attributes):
            raise ValueError('Attribute keys cannot start with an underscore.')
        return self._span(
            msg_template,
            attributes,
            _tags=_tags,
            _span_name=_span_name,
            _level=_level,
        )

    def instrument(
        self,
        msg_template: LiteralString | None = None,
        *,
        span_name: str | None = None,
        extract_args: bool = True,
    ) -> Callable[[Callable[_PARAMS, _RETURN]], Callable[_PARAMS, _RETURN]]:
        """Decorator for instrumenting a function as a span.

        ```py
        import logfire


        @logfire.instrument('This is a span {a=}')
        def my_function(a: int):
            logfire.info('new log {a=}', a=a)
        ```

        !!! note
            - This decorator MUST be applied first, i.e. UNDER any other decorators.
            - The source code of the function MUST be accessible.

        Args:
            msg_template: The template for the span message. If not provided, the module and function name will be used.
            span_name: The span name. If not provided, the `msg_template` will be used.
            extract_args: Whether to extract arguments from the function signature and log them as span attributes.
        """
        args = LogfireArgs(tuple(self._tags), self._sample_rate, msg_template, span_name, extract_args)
        return instrument(self, args)

    def log(
        self,
<<<<<<< HEAD
        level: LevelName,
        msg_template: str,
=======
        level: LevelName | int,
        msg_template: LiteralString,
>>>>>>> 3d9ebe87
        attributes: dict[str, Any] | None = None,
        tags: Sequence[str] | None = None,
        exc_info: ExcInfo = False,
        console_log: bool | None = None,
        custom_scope_suffix: str | None = None,
    ) -> None:
        """Log a message.

        ```py
        import logfire

        logfire.log('info', 'This is a log {a}', {'a': 'Apple'})
        ```

        Args:
            level: The level of the log.
            msg_template: The message to log.
            attributes: The attributes to bind to the log.
            tags: An optional sequence of tags to include in the log.
            exc_info: Set to an exception or a tuple as returned by [`sys.exc_info()`][sys.exc_info]
                to record a traceback with the log message.

                Set to `True` to use the currently handled exception.
            console_log: Whether to log to the console, defaults to `True`.
            custom_scope_suffix: A custom suffix to append to `logfire.` e.g. `logfire.loguru`.

                It should only be used when instrumenting another library with Logfire, such as structlog or loguru.

                See the `instrumenting_module_name` parameter on
                [TracerProvider.get_tracer][opentelemetry.sdk.trace.TracerProvider.get_tracer] for more info.
        """
        stack_info = get_user_stack_info()

        attributes = attributes or {}
        merged_attributes = {**stack_info, **attributes}
        if (msg := attributes.pop(ATTRIBUTES_MESSAGE_KEY, None)) is None:
            fstring_frame = None
            if self._config.fstring_magic:
                fstring_frame = inspect.currentframe()
                if fstring_frame.f_back.f_code.co_filename == Logfire.log.__code__.co_filename:  # type: ignore
                    # fstring_frame.f_back should be the user's frame.
                    # The user called logfire.info or a similar method rather than calling logfire.log directly.
                    fstring_frame = fstring_frame.f_back  # type: ignore

            msg, extra_attrs, msg_template = logfire_format_with_magic(
                msg_template,
                merged_attributes,
                self._config.scrubber,
                fstring_frame=fstring_frame,
            )
            if extra_attrs:
                merged_attributes.update(extra_attrs)
                # Only do this if extra_attrs is not empty since the copy of `attributes` might be expensive.
                # We update both because attributes_json_schema_properties looks at `attributes`.
                attributes = {**attributes, **extra_attrs}

        otlp_attributes = user_attributes(merged_attributes)
        otlp_attributes = {
            ATTRIBUTES_SPAN_TYPE_KEY: 'log',
            **log_level_attributes(level),
            ATTRIBUTES_MESSAGE_TEMPLATE_KEY: msg_template,
            ATTRIBUTES_MESSAGE_KEY: msg,
            **otlp_attributes,
        }
        if json_schema_properties := attributes_json_schema_properties(attributes):
            otlp_attributes[ATTRIBUTES_JSON_SCHEMA_KEY] = attributes_json_schema(json_schema_properties)

        tags = self._tags + tuple(tags or ())
        if tags:
            otlp_attributes[ATTRIBUTES_TAGS_KEY] = uniquify_sequence(tags)

        sample_rate = (
            self._sample_rate
            if self._sample_rate is not None
            else otlp_attributes.pop(ATTRIBUTES_SAMPLE_RATE_KEY, None)
        )
        if sample_rate is not None and sample_rate != 1:  # pragma: no cover
            otlp_attributes[ATTRIBUTES_SAMPLE_RATE_KEY] = sample_rate

        if not (self._console_log if console_log is None else console_log):
            otlp_attributes[DISABLE_CONSOLE_KEY] = True
        start_time = self._config.ns_timestamp_generator()

        if custom_scope_suffix:
            tracer = self._get_tracer(is_span_tracer=False, otel_scope=f'logfire.{custom_scope_suffix}')
        else:
            tracer = self._logs_tracer

        span = tracer.start_span(
            msg_template,
            attributes=otlp_attributes,
            start_time=start_time,
        )

        if exc_info:
            if exc_info is True:
                exc_info = sys.exc_info()
            if isinstance(exc_info, tuple):
                exc_info = exc_info[1]
            if isinstance(exc_info, BaseException):
                _record_exception(span, exc_info)
            elif exc_info is not None:  # pragma: no cover
                raise TypeError(f'Invalid type for exc_info: {exc_info.__class__.__name__}')

        span.end(start_time)

    def with_tags(self, *tags: str) -> Logfire:
        """A new Logfire instance which always uses the given tags.

        ```py
        import logfire

        local_logfire = logfire.with_tags('tag1')
        local_logfire.info('a log message', _tags=['tag2'])

        # This is equivalent to:
        logfire.info('a log message', _tags=['tag1', 'tag2'])
        ```

        Args:
            tags: The tags to add.

        Returns:
            A new Logfire instance with the `tags` added to any existing tags.
        """
        return self.with_settings(tags=tags)

    def with_trace_sample_rate(self, sample_rate: float) -> Logfire:  # pragma: no cover
        """A new Logfire instance with the given sampling ratio applied.

        Args:
            sample_rate: The sampling ratio to use.

        Returns:
            A new Logfire instance with the sampling ratio applied.
        """
        if sample_rate > 1 or sample_rate < 0:
            raise ValueError('sample_rate must be between 0 and 1')
        return Logfire(
            config=self._config,
            tags=self._tags,
            sample_rate=sample_rate,
        )

    def with_settings(
        self,
        *,
        tags: Sequence[str] = (),
        stack_offset: int | None = None,
        console_log: bool | None = None,
        custom_scope_suffix: str | None = None,
    ) -> Logfire:
        """A new Logfire instance which uses the given settings.

        Args:
            tags: Sequence of tags to include in the log.
            stack_offset: The stack level offset to use when collecting stack info, also affects the warning which
                message formatting might emit, defaults to `0` which means the stack info will be collected from the
                position where [`logfire.log`][logfire.Logfire.log] was called.
            console_log: Whether to log to the console, defaults to `True`.
            custom_scope_suffix: A custom suffix to append to `logfire.` e.g. `logfire.loguru`.

                It should only be used when instrumenting another library with Logfire, such as structlog or loguru.

                See the `instrumenting_module_name` parameter on
                [TracerProvider.get_tracer][opentelemetry.sdk.trace.TracerProvider.get_tracer] for more info.

        Returns:
            A new Logfire instance with the given settings applied.
        """
        # TODO add sample_rate once it's more stable
        return Logfire(
            config=self._config,
            tags=self._tags + tuple(tags),
            sample_rate=self._sample_rate,
            console_log=self._console_log if console_log is None else console_log,
            otel_scope=self._otel_scope if custom_scope_suffix is None else f'logfire.{custom_scope_suffix}',
        )

    def force_flush(self, timeout_millis: int = 3_000) -> bool:  # pragma: no cover
        """Force flush all spans.

        Args:
            timeout_millis: The timeout in milliseconds.

        Returns:
            Whether the flush was successful.
        """
        return self._tracer_provider.force_flush(timeout_millis)

    def log_slow_async_callbacks(self, slow_duration: float = 0.1) -> ContextManager[None]:
        """Log a warning whenever a function running in the asyncio event loop blocks for too long.

        This works by patching the `asyncio.events.Handle._run` method.

        Args:
            slow_duration: the threshold in seconds for when a callback is considered slow.

        Returns:
            A context manager that will revert the patch when exited.
                This context manager doesn't take into account threads or other concurrency.
                Calling this method will immediately apply the patch
                without waiting for the context manager to be opened,
                i.e. it's not necessary to use this as a context manager.
        """
        return async_.log_slow_callbacks(self, slow_duration)

    def install_auto_tracing(
        self,
        modules: Sequence[str] | Callable[[AutoTraceModule], bool] | None = None,
        *,
        check_imported_modules: Literal['error', 'warn', 'ignore'] = 'error',
        min_duration: float = 0,
    ) -> None:
        """Install automatic tracing.

        This will trace all function calls in the modules specified by the modules argument.
        It's equivalent to wrapping the body of every function in matching modules in `with logfire.span(...):`.

        !!! note
            This function MUST be called before any of the modules to be traced are imported.

        This works by inserting a new meta path finder into `sys.meta_path`, so inserting another finder before it
        may prevent it from working.

        It relies on being able to retrieve the source code via at least one other existing finder in the meta path,
        so it may not work if standard finders are not present or if the source code is not available.
        A modified version of the source code is then compiled and executed in place of the original module.

        Args:
            modules: List of module names to trace, or a function which returns True for modules that should be traced.
                If a list is provided, any submodules within a given module will also be traced.

                Defaults to the root of the calling module, so e.g. calling this inside the module `foo.bar`
                will trace all functions in `foo`, `foo.bar`, `foo.spam`, etc.
            check_imported_modules: If this is `'error'` (the default), then an exception will be raised if any of the
                modules in `sys.modules` (i.e. modules that have already been imported) match the modules to trace.
                Set to `'warn'` to issue a warning instead, or `'ignore'` to skip the check.
            min_duration: An optional minimum duration in seconds for which a function must run before it's traced.
                The default is `0`, which means all functions are traced from the beginning.
                Otherwise, the first time(s) each function is called, it will be timed but not traced.
                Only after the function has run for at least `min_duration` will it be traced in subsequent calls.
        """
        install_auto_tracing(self, modules, check_imported_modules=check_imported_modules, min_duration=min_duration)

    def instrument_fastapi(
        self,
        app: FastAPI,
        *,
        request_attributes_mapper: Callable[
            [
                Request | WebSocket,
                dict[str, Any],
            ],
            dict[str, Any] | None,
        ]
        | None = None,
        use_opentelemetry_instrumentation: bool = True,
        excluded_urls: str | Iterable[str] | None = None,
    ) -> ContextManager[None]:
        """Instrument a FastAPI app so that spans and logs are automatically created for each request.

        Args:
            app: The FastAPI app to instrument.
            request_attributes_mapper: A function that takes a [`Request`][fastapi.Request] or [`WebSocket`][fastapi.WebSocket]
                and a dictionary of attributes and returns a new dictionary of attributes.
                The input dictionary will contain:

                - `values`: A dictionary mapping argument names of the endpoint function to parsed and validated values.
                - `errors`: A list of validation errors for any invalid inputs.

                The returned dictionary will be used as the attributes for a log message.
                If `None` is returned, no log message will be created.

                You can use this to e.g. only log validation errors, or nothing at all.
                You can also add custom attributes.

                The default implementation will return the input dictionary unchanged.
                The function mustn't modify the contents of `values` or `errors`.
            excluded_urls: A string of comma-separated regexes which will exclude a request from tracing if the full URL
                matches any of the regexes. This applies to both the Logfire and OpenTelemetry instrumentation.
                If not provided, the environment variables
                `OTEL_PYTHON_FASTAPI_EXCLUDED_URLS` and `OTEL_PYTHON_EXCLUDED_URLS` will be checked.
            use_opentelemetry_instrumentation: If True (the default) then
                [`FastAPIInstrumentor`][opentelemetry.instrumentation.fastapi.FastAPIInstrumentor]
                will also instrument the app.

                See [OpenTelemetry FastAPI Instrumentation](https://opentelemetry-python-contrib.readthedocs.io/en/latest/instrumentation/fastapi/fastapi.html).

        Returns:
            A context manager that will revert the instrumentation when exited.
                This context manager doesn't take into account threads or other concurrency.
                Calling this method will immediately apply the instrumentation
                without waiting for the context manager to be opened,
                i.e. it's not necessary to use this as a context manager.
        """
        from .integrations.fastapi import instrument_fastapi

        return instrument_fastapi(
            self,
            app,
            request_attributes_mapper=request_attributes_mapper,
            excluded_urls=excluded_urls,
            use_opentelemetry_instrumentation=use_opentelemetry_instrumentation,
        )

    def instrument_openai(
        self, openai_client: openai.OpenAI | openai.AsyncOpenAI, *, suppress_other_instrumentation: bool = True
    ) -> ContextManager[None]:
        """Instrument an OpenAI client so that spans are automatically created for each request.

        The following methods are instrumented for both the sync and the async clients:

        - [`client.chat.completions.create`](https://platform.openai.com/docs/guides/text-generation/chat-completions-api) — with and without `stream=True`
        - [`client.completions.create`](https://platform.openai.com/docs/guides/text-generation/completions-api) — with and without `stream=True`
        - [`client.embeddings.create`](https://platform.openai.com/docs/guides/embeddings/how-to-get-embeddings)
        - [`client.images.generate`](https://platform.openai.com/docs/guides/images/generations)

        When `stream=True` a second span is created to instrument the streamed response.

        Example usage:

        ```python
        import logfire
        import openai

        client = openai.OpenAI()
        logfire.instrument_openai(client)

        response = client.chat.completions.create(
            model='gpt-4',
            messages=[
                {'role': 'system', 'content': 'You are a helpful assistant.'},
                {'role': 'user', 'content': 'What is four plus five?'},
            ],
        )
        print('answer:', response.choices[0].message.content)
        ```

        Args:
            openai_client: The OpenAI client to instrument, either `openai.OpenAI` or `openai.AsyncOpenAI`.
            suppress_other_instrumentation: If True, suppress any other OTEL instrumentation that may be otherwise
                enabled. In reality, this means the HTTPX instrumentation, which could otherwise be called since
                OpenAI uses HTTPX to make HTTP requests.

        Returns:
            A context manager that will revert the instrumentation when exited.
                Use of this context manager is optional.
        """
        from .integrations.openai import instrument_openai

        return instrument_openai(self, openai_client, suppress_other_instrumentation)

    def instrument_asyncpg(self):
        """Instrument the `asyncpg` module so that spans are automatically created for each query."""
        from .integrations.asyncpg import instrument_asyncpg

        return instrument_asyncpg()

    def instrument_psycopg(self, conn_or_module: Any = None, **kwargs: Any):
        """Instrument a `psycopg` connection or module so that spans are automatically created for each query.

        Uses the OpenTelemetry instrumentation libraries for
        [`psycopg`](https://opentelemetry-python-contrib.readthedocs.io/en/latest/instrumentation/psycopg/psycopg.html)
        and
        [`psycopg2`](https://opentelemetry-python-contrib.readthedocs.io/en/latest/instrumentation/psycopg2/psycopg2.html).

        Args:
            conn_or_module: Can be:

                - The `psycopg` (version 3) or `psycopg2` module.
                - The string `'psycopg'` or `'psycopg2'` to instrument the module.
                - `None` (the default) to instrument whichever module(s) are installed.
                - A `psycopg` or `psycopg2` connection.

            **kwargs: Additional keyword arguments to pass to the OpenTelemetry `instrument` methods,
                particularly `enable_commenter` and `commenter_options`.
        """
        from .integrations.psycopg import instrument_psycopg

        return instrument_psycopg(conn_or_module, **kwargs)

    def metric_counter(self, name: str, *, unit: str = '', description: str = '') -> Counter:
        """Create a counter metric.

        A counter is a cumulative metric that represents a single numerical value that only ever goes up.

        ```py
        import logfire

        counter = logfire.metric_counter('exceptions', unit='1', description='Number of exceptions caught')

        try:
            raise Exception('oops')
        except Exception:
            counter.add(1)
        ```

        See the [Opentelemetry documentation](https://opentelemetry.io/docs/specs/otel/metrics/api/#counter) about
        counters.

        Args:
            name: The name of the metric.
            unit: The unit of the metric.
            description: The description of the metric.

        Returns:
            The counter metric.
        """
        return self._config.meter.create_counter(name, unit, description)

    def metric_histogram(self, name: str, *, unit: str = '', description: str = '') -> Histogram:
        """Create a histogram metric.

        A histogram is a metric that samples observations (usually things like request durations or response sizes).

        ```py
        import logfire

        histogram = logfire.metric_histogram('bank.amount_transferred', unit='$', description='Amount transferred')


        def transfer(amount: int):
            histogram.record(amount)
        ```

        See the [Opentelemetry documentation](https://opentelemetry.io/docs/specs/otel/metrics/api/#histogram) about

        Args:
            name: The name of the metric.
            unit: The unit of the metric.
            description: The description of the metric.

        Returns:
            The histogram metric.
        """
        return self._config.meter.create_histogram(name, unit, description)

    def metric_gauge(self, name: str, *, unit: str = '', description: str = '') -> Gauge:
        """Create a gauge metric.

        Gauge is a synchronous instrument which can be used to record non-additive measurements.

        ```py
        import logfire

        gauge = logfire.metric_gauge('system.cpu_usage', unit='%', description='CPU usage')


        def update_cpu_usage(cpu_percent):
            gauge.set(cpu_percent)
        ```

        See the [Opentelemetry documentation](https://opentelemetry.io/docs/specs/otel/metrics/api/#gauge) about gauges.

        Args:
            name: The name of the metric.
            unit: The unit of the metric.
            description: The description of the metric.

        Returns:
            The gauge metric.
        """
        return self._config.meter.create_gauge(name, unit, description)

    def metric_up_down_counter(self, name: str, *, unit: str = '', description: str = '') -> UpDownCounter:
        """Create an up-down counter metric.

        An up-down counter is a cumulative metric that represents a single numerical value that can be adjusted up or
        down.

        ```py
        import logfire

        up_down_counter = logfire.metric_up_down_counter('users.logged_in', unit='1', description='Users logged in')


        def on_login(user):
            up_down_counter.add(1)


        def on_logout(user):
            up_down_counter.add(-1)
        ```

        See the [Opentelemetry documentation](https://opentelemetry.io/docs/specs/otel/metrics/api/#updowncounter) about
        up-down counters.

        Args:
            name: The name of the metric.
            unit: The unit of the metric.
            description: The description of the metric.

        Returns:
            The up-down counter metric.
        """
        return self._config.meter.create_up_down_counter(name, unit, description)

    def metric_counter_callback(
        self,
        name: str,
        *,
        callbacks: Sequence[CallbackT],
        unit: str = '',
        description: str = '',
    ) -> None:
        """Create a counter metric that uses a callback to collect observations.

        The counter metric is a cumulative metric that represents a single numerical value that only ever goes up.

        ```py
        import logfire
        import psutil
        from opentelemetry.metrics import CallbackOptions, Observation


        def cpu_usage_callback(options: CallbackOptions):
            cpu_percents = psutil.cpu_percent(percpu=True)

            for i, cpu_percent in enumerate(cpu_percents):
                yield Observation(cpu_percent, {'cpu': i})


        cpu_usage_counter = logfire.metric_counter_callback(
            'system.cpu.usage',
            callbacks=[cpu_usage_callback],
            unit='%',
            description='CPU usage',
        )
        ```

        See the [Opentelemetry documentation](https://opentelemetry.io/docs/specs/otel/metrics/api/#asynchronous-counter)
        about asynchronous counter.

        Args:
            name: The name of the metric.
            callbacks: A sequence of callbacks that return an iterable of
                [Observation](https://opentelemetry-python.readthedocs.io/en/latest/api/metrics.html#opentelemetry.metrics.Observation).
            unit: The unit of the metric.
            description: The description of the metric.
        """
        self._config.meter.create_observable_counter(name, callbacks, unit, description)

    def metric_gauge_callback(
        self, name: str, callbacks: Sequence[CallbackT], *, unit: str = '', description: str = ''
    ) -> None:
        """Create a gauge metric that uses a callback to collect observations.

        The gauge metric is a metric that represents a single numerical value that can arbitrarily go up and down.

        ```py
        import threading

        import logfire
        from opentelemetry.metrics import CallbackOptions, Observation


        def thread_count_callback(options: CallbackOptions):
            yield Observation(threading.active_count())


        logfire.metric_gauge_callback(
            'system.thread_count',
            callbacks=[thread_count_callback],
            unit='1',
            description='Number of threads',
        )
        ```

        See the [Opentelemetry documentation](https://opentelemetry.io/docs/specs/otel/metrics/api/#asynchronous-gauge)
        about asynchronous gauge.

        Args:
            name: The name of the metric.
            callbacks: A sequence of callbacks that return an iterable of
                [Observation](https://opentelemetry-python.readthedocs.io/en/latest/api/metrics.html#opentelemetry.metrics.Observation).
            unit: The unit of the metric.
            description: The description of the metric.
        """
        self._config.meter.create_observable_gauge(name, callbacks, unit, description)

    def metric_up_down_counter_callback(
        self, name: str, callbacks: Sequence[CallbackT], *, unit: str = '', description: str = ''
    ) -> None:
        """Create an up-down counter metric that uses a callback to collect observations.

        The up-down counter is a cumulative metric that represents a single numerical value that can be adjusted up or
        down.

        ```py
        import logfire
        from opentelemetry.metrics import CallbackOptions, Observation

        items = []


        def inventory_callback(options: CallbackOptions):
            yield Observation(len(items))


        logfire.metric_up_down_counter_callback(
            name='store.inventory',
            description='Number of items in the inventory',
            callbacks=[inventory_callback],
        )
        ```

        See the [Opentelemetry documentation](https://opentelemetry.io/docs/specs/otel/metrics/api/#asynchronous-updowncounter)
        about asynchronous up-down counters.

        Args:
            name: The name of the metric.
            callbacks: A sequence of callbacks that return an iterable of
                [Observation](https://opentelemetry-python.readthedocs.io/en/latest/api/metrics.html#opentelemetry.metrics.Observation).
            unit: The unit of the metric.
            description: The description of the metric.
        """
        self._config.meter.create_observable_up_down_counter(name, callbacks, unit, description)

    def shutdown(self, timeout_millis: int = 30_000, flush: bool = True) -> bool:  # pragma: no cover
        """Shut down all tracers and meters.

        This will clean up any resources used by the tracers and meters and flush any remaining spans and metrics.

        Args:
            timeout_millis: The timeout in milliseconds.
            flush: Whether to flush remaining spans and metrics before shutting down.

        Returns:
            `False` if the timeout was reached before the shutdown was completed, `True` otherwise.
        """
        start = time()
        if flush:  # pragma: no branch
            self._tracer_provider.force_flush(timeout_millis)
        remaining = max(0, timeout_millis - (time() - start))
        if not remaining:  # pragma: no cover
            return False
        self._tracer_provider.shutdown()

        remaining = max(0, timeout_millis - (time() - start))
        if not remaining:  # pragma: no cover
            return False
        if flush:  # pragma: no branch
            self._meter_provider.force_flush(remaining)
        remaining = max(0, timeout_millis - (time() - start))
        if not remaining:  # pragma: no cover
            return False
        self._meter_provider.shutdown(remaining)
        return (start - time()) < timeout_millis


class FastLogfireSpan:
    """A simple version of `LogfireSpan` optimized for auto-tracing."""

    __slots__ = ('_span', '_token', '_atexit')

    def __init__(self, span: trace_api.Span) -> None:
        self._span = span
        self._token = context_api.attach(trace_api.set_span_in_context(self._span))
        self._atexit = partial(self.__exit__, None, None, None)
        atexit.register(self._atexit)

    def __enter__(self) -> FastLogfireSpan:
        return self

    def __exit__(self, exc_type: type[BaseException] | None, exc_value: BaseException | None, traceback: Any) -> None:
        atexit.unregister(self._atexit)
        context_api.detach(self._token)
        _exit_span(self._span, exc_value)
        self._span.end()


# Changes to this class may need to be reflected in `FastLogfireSpan` as well.
class LogfireSpan(ReadableSpan):
    def __init__(
        self,
        span_name: str,
        otlp_attributes: dict[str, otel_types.AttributeValue],
        tracer: Tracer,
        json_schema_properties: JsonSchemaProperties,
    ) -> None:
        self._span_name = span_name
        self._otlp_attributes = otlp_attributes
        self._tracer = tracer
        self._json_schema_properties = json_schema_properties

        self._added_attributes = False
        self._end_on_exit: bool | None = None
        self._token: None | object = None
        self._span: None | trace_api.Span = None
        self.end_on_exit = True
        self._atexit: Callable[[], None] | None = None

    if not TYPE_CHECKING:  # pragma: no branch

        def __getattr__(self, name: str) -> Any:
            return getattr(self._span, name)

    def __enter__(self) -> LogfireSpan:
        self.end_on_exit = True
        if self._span is None:
            self._span = self._tracer.start_span(
                name=self._span_name,
                attributes=self._otlp_attributes,
            )
        if self._token is None:  # pragma: no branch
            self._token = context_api.attach(trace_api.set_span_in_context(self._span))

        self._atexit = partial(self.__exit__, None, None, None)
        atexit.register(self._atexit)

        return self

    def __exit__(self, exc_type: type[BaseException] | None, exc_value: BaseException | None, traceback: Any) -> None:
        if self._token is None:  # pragma: no cover
            return

        if self._atexit:  # pragma: no branch
            atexit.unregister(self._atexit)

        context_api.detach(self._token)
        self._token = None

        assert self._span is not None
        _exit_span(self._span, exc_value)

        end_on_exit_ = self.end_on_exit
        if end_on_exit_:
            self.end()

        self._token = None

    @property
    def message_template(self) -> str | None:  # pragma: no cover
        return self._get_attribute(ATTRIBUTES_MESSAGE_TEMPLATE_KEY, None)

    @property
    def tags(self) -> Sequence[str]:  # pragma: no cover
        return self._get_attribute(ATTRIBUTES_TAGS_KEY, [])

    @property
    def message(self) -> str:
        return self._get_attribute(ATTRIBUTES_MESSAGE_KEY, self._span_name)

    @message.setter
    def message(self, message: str):
        if self._span is None:  # pragma: no cover
            self._otlp_attributes[ATTRIBUTES_MESSAGE_KEY] = message
        else:
            self._span.set_attribute(ATTRIBUTES_MESSAGE_KEY, message)

    def end(self) -> None:
        """Sets the current time as the span's end time.

        The span's end time is the wall time at which the operation finished.

        Only the first call to this method is recorded, further calls are ignored so you
        can call this within the span's context manager to end it before the context manager
        exits.
        """
        if self._span is None:  # pragma: no cover
            raise RuntimeError('Span has not been started')
        if self._span.is_recording():
            if self._added_attributes:
                self._span.set_attribute(
                    ATTRIBUTES_JSON_SCHEMA_KEY, attributes_json_schema(self._json_schema_properties)
                )

            self._span.end()

    def set_attribute(self, key: str, value: Any) -> None:
        """Sets an attribute on the span.

        Args:
            key: The key of the attribute.
            value: The value of the attribute.
        """
        self._added_attributes = True
        self._json_schema_properties[key] = create_json_schema(value, set())
        key, otel_value = set_user_attribute(self._otlp_attributes, key, value)
        if self._span is not None:  # pragma: no branch
            self._span.set_attribute(key, otel_value)

    def set_attributes(self, attributes: dict[str, otel_types.AttributeValue]) -> None:
        """Sets the given attributes on the span."""
        for key, value in attributes.items():
            self.set_attribute(key, value)

    # TODO(Marcelo): We should add a test for `record_exception`.
    def record_exception(
        self,
        exception: BaseException,
        attributes: otel_types.Attributes = None,
        timestamp: int | None = None,
        escaped: bool = False,
    ) -> None:  # pragma: no cover
        """Records an exception as a span event.

        Delegates to the OpenTelemetry SDK `Span.record_exception` method.
        """
        if self._span is None:
            raise RuntimeError('Span has not been started')

        # Check if the span has been sampled out first, since _record_exception is somewhat expensive.
        if not self._span.is_recording():
            return

        _record_exception(
            self._span,
            exception,
            attributes=attributes,
            timestamp=timestamp,
            escaped=escaped,
        )

    def is_recording(self) -> bool:
        return self._span is not None and self._span.is_recording()

    def set_level(self, level: LevelName | int):
        """Set the log level of this span."""
        attributes = log_level_attributes(level)
        if self._span is None:
            self._otlp_attributes.update(attributes)
        else:
            self._span.set_attributes(attributes)

    def _get_attribute(self, key: str, default: Any) -> Any:
        attributes = getattr(self._span, 'attributes', self._otlp_attributes)
        return attributes.get(key, default)


def _exit_span(span: trace_api.Span, exception: BaseException | None) -> None:
    if not span.is_recording():
        return

    # record exception if present
    # isinstance is to ignore BaseException
    if isinstance(exception, Exception):
        _record_exception(span, exception, escaped=True)


def _record_exception(
    span: trace_api.Span,
    exception: BaseException,
    *,
    attributes: otel_types.Attributes = None,
    timestamp: int | None = None,
    escaped: bool = False,
) -> None:
    """Similar to the OTEL SDK Span.record_exception method, with our own additions."""
    # From https://opentelemetry.io/docs/specs/semconv/attributes-registry/exception/
    # `escaped=True` means that the exception is escaping the scope of the span.
    # This means we know that the exception hasn't been handled,
    # so we can set the OTEL status and the log level to error.
    if escaped:
        span.set_status(
            trace_api.Status(
                status_code=trace_api.StatusCode.ERROR,
                description=f'{exception.__class__.__name__}: {exception}',
            )
        )
        span.set_attributes(log_level_attributes('error'))

    attributes = {**(attributes or {})}
    if ValidationError is not None and isinstance(exception, ValidationError):
        # insert a more detailed breakdown of pydantic errors
        err_json = exception.json(include_url=False)
        span.set_attribute(ATTRIBUTES_VALIDATION_ERROR_KEY, err_json)
        attributes[ATTRIBUTES_VALIDATION_ERROR_KEY] = err_json

    if exception is not sys.exc_info()[1]:
        # OTEL's record_exception uses `traceback.format_exc()` which is for the current exception,
        # ignoring the passed exception.
        # So we override the stacktrace attribute with the correct one.
        stacktrace = ''.join(traceback.format_exception(type(exception), exception, exception.__traceback__))
        attributes[SpanAttributes.EXCEPTION_STACKTRACE] = stacktrace

    span.record_exception(exception, attributes=attributes, timestamp=timestamp, escaped=escaped)


AttributesValueType = TypeVar('AttributesValueType', bound=Union[Any, otel_types.AttributeValue])


def user_attributes(attributes: dict[str, Any]) -> dict[str, otel_types.AttributeValue]:
    """Prepare attributes for sending to OpenTelemetry.

    This will convert any non-OpenTelemetry compatible types to JSON.
    """
    otlp_attributes: dict[str, otel_types.AttributeValue] = {}

    for key, value in attributes.items():
        set_user_attribute(otlp_attributes, key, value)

    return otlp_attributes


def set_user_attribute(
    otlp_attributes: dict[str, otel_types.AttributeValue], key: str, value: Any
) -> tuple[str, otel_types.AttributeValue]:
    """Convert a user attribute to an OpenTelemetry compatible type and add it to the given dictionary.

    Returns the final key and value that was added to the dictionary.
    The key will be the original key unless the value was `None`, in which case it will be `NULL_ARGS_KEY`.
    """
    otel_value: otel_types.AttributeValue
    if value is None:
        otel_value = cast('list[str]', otlp_attributes.get(NULL_ARGS_KEY, [])) + [key]
        key = NULL_ARGS_KEY
    elif isinstance(value, int):
        if value > OTLP_MAX_INT_SIZE:
            warnings.warn(
                f'Integer value {value} is larger than the maximum OTLP integer size of {OTLP_MAX_INT_SIZE} (64-bits), '
                ' if you need support for sending larger integers, please open a feature request',
                UserWarning,
            )
            otel_value = str(value)
        else:
            otel_value = value
    elif isinstance(value, (str, bool, float)):
        otel_value = value
    else:
        otel_value = logfire_json_dumps(value)
    otlp_attributes[key] = otel_value
    return key, otel_value


_PARAMS = ParamSpec('_PARAMS')
_RETURN = TypeVar('_RETURN')<|MERGE_RESOLUTION|>--- conflicted
+++ resolved
@@ -507,13 +507,8 @@
 
     def log(
         self,
-<<<<<<< HEAD
-        level: LevelName,
+        level: LevelName | int,
         msg_template: str,
-=======
-        level: LevelName | int,
-        msg_template: LiteralString,
->>>>>>> 3d9ebe87
         attributes: dict[str, Any] | None = None,
         tags: Sequence[str] | None = None,
         exc_info: ExcInfo = False,
