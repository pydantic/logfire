from __future__ import annotations

import atexit
import inspect
import sys
import traceback
import typing
import warnings
from functools import cached_property, partial
from time import time
from types import TracebackType
from typing import TYPE_CHECKING, Any, Callable, ContextManager, Iterable, Literal, Sequence, TypeVar, Union, cast

import opentelemetry.context as context_api
import opentelemetry.trace as trace_api
from opentelemetry.metrics import CallbackT, Counter, Histogram, UpDownCounter
from opentelemetry.sdk.trace import ReadableSpan
from opentelemetry.semconv.trace import SpanAttributes
from opentelemetry.trace import Tracer
from opentelemetry.util import types as otel_types
from typing_extensions import LiteralString, ParamSpec

from ..version import VERSION
from . import async_
from .auto_trace import AutoTraceModule, install_auto_tracing
from .config import GLOBAL_CONFIG, LogfireConfig
from .constants import (
    ATTRIBUTES_JSON_SCHEMA_KEY,
    ATTRIBUTES_MESSAGE_KEY,
    ATTRIBUTES_MESSAGE_TEMPLATE_KEY,
    ATTRIBUTES_SAMPLE_RATE_KEY,
    ATTRIBUTES_SPAN_TYPE_KEY,
    ATTRIBUTES_TAGS_KEY,
    ATTRIBUTES_VALIDATION_ERROR_KEY,
    DISABLE_CONSOLE_KEY,
    NULL_ARGS_KEY,
    OTLP_MAX_INT_SIZE,
    LevelName,
    log_level_attributes,
)
from .formatter import logfire_format, logfire_format_with_magic
from .instrument import LogfireArgs, instrument
from .json_encoder import logfire_json_dumps
from .json_schema import (
    JsonSchemaProperties,
    attributes_json_schema,
    attributes_json_schema_properties,
    create_json_schema,
)
from .metrics import ProxyMeterProvider
from .stack_info import get_user_stack_info
from .tracer import ProxyTracerProvider
from .utils import uniquify_sequence

if TYPE_CHECKING:
    import openai
    from fastapi import FastAPI
    from opentelemetry.metrics import _Gauge as Gauge
    from starlette.requests import Request
    from starlette.websockets import WebSocket

try:
    from pydantic import ValidationError
except ImportError:  # pragma: no cover
    ValidationError = None


# This is the type of the exc_info/_exc_info parameter of the log methods.
# sys.exc_info() returns a tuple of (type, value, traceback) or (None, None, None).
# We just need the exception, but we allow the user to pass the tuple because:
# 1. It's convenient to pass the result of sys.exc_info() directly
# 2. It mirrors the exc_info argument of the stdlib logging methods
# 3. The argument name exc_info is very suggestive of the sys function.
ExcInfo: typing.TypeAlias = Union[
    'tuple[type[BaseException], BaseException, TracebackType | None]',
    'tuple[None, None, None]',
    BaseException,
    bool,
    None,
]


class Logfire:
    """The main logfire class."""

    def __init__(
        self,
        *,
        config: LogfireConfig = GLOBAL_CONFIG,
        sample_rate: float | None = None,
        tags: Sequence[str] = (),
        console_log: bool = True,
        otel_scope: str = 'logfire',
    ) -> None:
        self._tags = tuple(tags)
        self._config = config
        self._sample_rate = sample_rate
        self._console_log = console_log
        self._otel_scope = otel_scope

    @property
    def config(self) -> LogfireConfig:
        return self._config

    @cached_property
    def _tracer_provider(self) -> ProxyTracerProvider:
        return self._config.get_tracer_provider()

    @cached_property
    def _meter_provider(self) -> ProxyMeterProvider:  # pragma: no cover
        return self._config.get_meter_provider()

    @cached_property
    def _logs_tracer(self) -> Tracer:
        return self._get_tracer(is_span_tracer=False)

    @cached_property
    def _spans_tracer(self) -> Tracer:
        return self._get_tracer(is_span_tracer=True)

    def _get_tracer(self, *, is_span_tracer: bool, otel_scope: str | None = None) -> Tracer:  # pragma: no cover
        return self._tracer_provider.get_tracer(
            self._otel_scope if otel_scope is None else otel_scope,
            VERSION,
            is_span_tracer=is_span_tracer,
        )

    # If any changes are made to this method, they may need to be reflected in `_fast_span` as well.
    def _span(
        self,
        msg_template: str,
        attributes: dict[str, Any],
        *,
        _tags: Sequence[str] | None = None,
        _span_name: str | None = None,
        _level: LevelName | None = None,
    ) -> LogfireSpan:
        stack_info = get_user_stack_info()
        merged_attributes = {**stack_info, **attributes}

<<<<<<< HEAD
        if self._config.fstring_magic:
            fstring_frame = inspect.currentframe().f_back  # type: ignore
        else:
            fstring_frame = None

        log_message, extra_attrs, msg_template = logfire_format_with_magic(
            msg_template,
            merged_attributes,
            self._config.scrubber,
            stack_offset=_stack_offset + 2,
            fstring_frame=fstring_frame,
        )
        merged_attributes.update(extra_attrs)
        attributes.update(extra_attrs)  # for the JSON schema
=======
        log_message = logfire_format(msg_template, merged_attributes, self._config.scrubber)
>>>>>>> 441aa55f
        merged_attributes[ATTRIBUTES_MESSAGE_TEMPLATE_KEY] = msg_template
        merged_attributes[ATTRIBUTES_MESSAGE_KEY] = log_message

        otlp_attributes = user_attributes(merged_attributes)

        if json_schema_properties := attributes_json_schema_properties(attributes):
            otlp_attributes[ATTRIBUTES_JSON_SCHEMA_KEY] = attributes_json_schema(json_schema_properties)

        tags = cast('tuple[str, ...]', (self._tags or ()) + tuple(_tags or ()))
        if tags:
            otlp_attributes[ATTRIBUTES_TAGS_KEY] = uniquify_sequence(tags)

        sample_rate = (
            self._sample_rate
            if self._sample_rate is not None
            else otlp_attributes.pop(ATTRIBUTES_SAMPLE_RATE_KEY, None)
        )
        if sample_rate is not None and sample_rate != 1:  # pragma: no cover
            otlp_attributes[ATTRIBUTES_SAMPLE_RATE_KEY] = sample_rate

        if _level is not None:
            otlp_attributes.update(log_level_attributes(_level))

        return LogfireSpan(
            _span_name or msg_template,
            otlp_attributes,
            self._spans_tracer,
            json_schema_properties,
        )

    def _fast_span(self, name: str, attributes: otel_types.Attributes) -> FastLogfireSpan:
        """A simple version of `_span` optimized for auto-tracing that doesn't support message formatting.

        Returns a similarly simplified version of `LogfireSpan` which must immediately be used as a context manager.
        """
        span = self._spans_tracer.start_span(name=name, attributes=attributes)
        return FastLogfireSpan(span)

    def _instrument_span_with_args(
        self, name: str, attributes: dict[str, otel_types.AttributeValue], function_args: dict[str, Any]
    ) -> FastLogfireSpan:
        """A version of `_span` used by `@instrument` with `extract_args=True`.

        This is a bit faster than `_span` but not as fast as `_fast_span` because it supports message formatting
        and arbitrary types of attributes.
        """
        msg_template: str = attributes[ATTRIBUTES_MESSAGE_TEMPLATE_KEY]  # type: ignore
        attributes[ATTRIBUTES_MESSAGE_KEY] = logfire_format(msg_template, function_args, self._config.scrubber)
        if json_schema_properties := attributes_json_schema_properties(function_args):
            attributes[ATTRIBUTES_JSON_SCHEMA_KEY] = attributes_json_schema(json_schema_properties)
        attributes.update(user_attributes(function_args))
        return self._fast_span(name, attributes)

    def trace(
        self,
        msg_template: str,
        /,
        *,
        _tags: Sequence[str] | None = None,
        _exc_info: ExcInfo = False,
        **attributes: Any,
    ) -> None:
        """Log a trace message.

        ```py
        import logfire

        logfire.trace('This is a trace log')
        ```

        Args:
            msg_template: The message to log.
            attributes: The attributes to bind to the log.
            _tags: An optional sequence of tags to include in the log.
            _exc_info: Set to an exception or a tuple as returned by [`sys.exc_info()`][sys.exc_info]
                to record a traceback with the log message.

                Set to `True` to use the currently handled exception.
        """
        if any(k.startswith('_') for k in attributes):
            raise ValueError('Attribute keys cannot start with an underscore.')
        self.log('trace', msg_template, attributes, tags=_tags, exc_info=_exc_info)

    def debug(
        self,
        msg_template: str,
        /,
        *,
        _tags: Sequence[str] | None = None,
        _exc_info: ExcInfo = False,
        **attributes: Any,
    ) -> None:
        """Log a debug message.

        ```py
        import logfire

        logfire.debug('This is a debug log')
        ```

        Args:
            msg_template: The message to log.
            attributes: The attributes to bind to the log.
            _tags: An optional sequence of tags to include in the log.
            _exc_info: Set to an exception or a tuple as returned by [`sys.exc_info()`][sys.exc_info]
                to record a traceback with the log message.

                Set to `True` to use the currently handled exception.
        """
        if any(k.startswith('_') for k in attributes):
            raise ValueError('Attribute keys cannot start with an underscore.')
        self.log('debug', msg_template, attributes, tags=_tags, exc_info=_exc_info)

    def info(
        self,
        msg_template: str,
        /,
        *,
        _tags: Sequence[str] | None = None,
        _exc_info: ExcInfo = False,
        **attributes: Any,
    ) -> None:
        """Log an info message.

        ```py
        import logfire

        logfire.info('This is an info log')
        ```

        Args:
            msg_template: The message to log.
            attributes: The attributes to bind to the log.
            _tags: An optional sequence of tags to include in the log.
            _exc_info: Set to an exception or a tuple as returned by [`sys.exc_info()`][sys.exc_info]
                to record a traceback with the log message.

                Set to `True` to use the currently handled exception.
        """
        if any(k.startswith('_') for k in attributes):
            raise ValueError('Attribute keys cannot start with an underscore.')
        self.log('info', msg_template, attributes, tags=_tags, exc_info=_exc_info)

    def notice(
        self,
        msg_template: str,
        /,
        *,
        _tags: Sequence[str] | None = None,
        _exc_info: ExcInfo = False,
        **attributes: Any,
    ) -> None:
        """Log a notice message.

        ```py
        import logfire

        logfire.notice('This is a notice log')
        ```

        Args:
            msg_template: The message to log.
            attributes: The attributes to bind to the log.
            _tags: An optional sequence of tags to include in the log.
            _exc_info: Set to an exception or a tuple as returned by [`sys.exc_info()`][sys.exc_info]
                to record a traceback with the log message.

                Set to `True` to use the currently handled exception.
        """
        if any(k.startswith('_') for k in attributes):
            raise ValueError('Attribute keys cannot start with an underscore.')
        self.log('notice', msg_template, attributes, tags=_tags, exc_info=_exc_info)

    def warn(
        self,
        msg_template: str,
        /,
        *,
        _tags: Sequence[str] | None = None,
        _exc_info: ExcInfo = False,
        **attributes: Any,
    ) -> None:
        """Log a warning message.

        ```py
        import logfire

        logfire.warn('This is a warning log')
        ```

        Args:
            msg_template: The message to log.
            attributes: The attributes to bind to the log.
            _tags: An optional sequence of tags to include in the log.
            _exc_info: Set to an exception or a tuple as returned by [`sys.exc_info()`][sys.exc_info]
                to record a traceback with the log message.

                Set to `True` to use the currently handled exception.
        """
        if any(k.startswith('_') for k in attributes):
            raise ValueError('Attribute keys cannot start with an underscore.')
        self.log('warn', msg_template, attributes, tags=_tags, exc_info=_exc_info)

    def error(
        self,
        msg_template: str,
        /,
        *,
        _tags: Sequence[str] | None = None,
        _exc_info: ExcInfo = False,
        **attributes: Any,
    ) -> None:
        """Log an error message.

        ```py
        import logfire

        logfire.error('This is an error log')
        ```

        Args:
            msg_template: The message to log.
            attributes: The attributes to bind to the log.
            _tags: An optional sequence of tags to include in the log.
            _exc_info: Set to an exception or a tuple as returned by [`sys.exc_info()`][sys.exc_info]
                to record a traceback with the log message.

                Set to `True` to use the currently handled exception.
        """
        if any(k.startswith('_') for k in attributes):
            raise ValueError('Attribute keys cannot start with an underscore.')
        self.log('error', msg_template, attributes, tags=_tags, exc_info=_exc_info)

    def fatal(
        self,
        msg_template: str,
        /,
        *,
        _tags: Sequence[str] | None = None,
        _exc_info: ExcInfo = False,
        **attributes: Any,
    ) -> None:
        """Log a fatal message.

        ```py
        import logfire

        logfire.fatal('This is a fatal log')
        ```

        Args:
            msg_template: The message to log.
            attributes: The attributes to bind to the log.
            _tags: An optional sequence of tags to include in the log.
            _exc_info: Set to an exception or a tuple as returned by [`sys.exc_info()`][sys.exc_info]
                to record a traceback with the log message.

                Set to `True` to use the currently handled exception.
        """
        if any(k.startswith('_') for k in attributes):
            raise ValueError('Attribute keys cannot start with an underscore.')
        self.log('fatal', msg_template, attributes, tags=_tags, exc_info=_exc_info)

    def exception(
        self,
        msg_template: str,
        /,
        *,
        _tags: Sequence[str] | None = None,
        _exc_info: ExcInfo = True,
        **attributes: Any,
    ) -> None:
        """The same as `error` but with `_exc_info=True` by default.

        This means that a traceback will be logged for any currently handled exception.

        Args:
            msg_template: The message to log.
            attributes: The attributes to bind to the log.
            _tags: An optional sequence of tags to include in the log.
            _exc_info: Set to an exception or a tuple as returned by [`sys.exc_info()`][sys.exc_info]
                to record a traceback with the log message.
        """
        if any(k.startswith('_') for k in attributes):  # pragma: no cover
            raise ValueError('Attribute keys cannot start with an underscore.')
        self.log('error', msg_template, attributes, tags=_tags, exc_info=_exc_info)

    def span(
        self,
        msg_template: str,
        /,
        *,
        _tags: Sequence[str] | None = None,
        _span_name: str | None = None,
        _level: LevelName | None = None,
        **attributes: Any,
    ) -> LogfireSpan:
        """Context manager for creating a span.

        ```py
        import logfire

        with logfire.span('This is a span {a=}', a='data'):
            logfire.info('new log 1')
        ```

        Args:
            msg_template: The template for the span message.
            _span_name: The span name. If not provided, the `msg_template` will be used.
            _tags: An optional sequence of tags to include in the span.
            _level: An optional log level name.
            attributes: The arguments to include in the span and format the message template with.
                Attributes starting with an underscore are not allowed.
        """
        if any(k.startswith('_') for k in attributes):
            raise ValueError('Attribute keys cannot start with an underscore.')
        return self._span(
            msg_template,
            attributes,
            _tags=_tags,
            _span_name=_span_name,
            _level=_level,
        )

    def instrument(
        self,
        msg_template: LiteralString | None = None,
        *,
        span_name: str | None = None,
        extract_args: bool = True,
    ) -> Callable[[Callable[_PARAMS, _RETURN]], Callable[_PARAMS, _RETURN]]:
        """Decorator for instrumenting a function as a span.

        ```py
        import logfire


        @logfire.instrument('This is a span {a=}')
        def my_function(a: int):
            logfire.info('new log {a=}', a=a)
        ```

        !!! note
            - This decorator MUST be applied first, i.e. UNDER any other decorators.
            - The source code of the function MUST be accessible.

        Args:
            msg_template: The template for the span message. If not provided, the module and function name will be used.
            span_name: The span name. If not provided, the `msg_template` will be used.
            extract_args: Whether to extract arguments from the function signature and log them as span attributes.
        """
        args = LogfireArgs(tuple(self._tags), self._sample_rate, msg_template, span_name, extract_args)
        return instrument(self, args)

    def log(
        self,
        level: LevelName,
        msg_template: str,
        attributes: dict[str, Any] | None = None,
        tags: Sequence[str] | None = None,
        exc_info: ExcInfo = False,
        console_log: bool | None = None,
        custom_scope_suffix: str | None = None,
    ) -> None:
        """Log a message.

        ```py
        import logfire

        logfire.log('info', 'This is a log {a}', {'a': 'Apple'})
        ```

        Args:
            level: The level of the log.
            msg_template: The message to log.
            attributes: The attributes to bind to the log.
            tags: An optional sequence of tags to include in the log.
            exc_info: Set to an exception or a tuple as returned by [`sys.exc_info()`][sys.exc_info]
                to record a traceback with the log message.

                Set to `True` to use the currently handled exception.
            console_log: Whether to log to the console, defaults to `True`.
            custom_scope_suffix: A custom suffix to append to `logfire.` e.g. `logfire.loguru`.

                It should only be used when instrumenting another library with Logfire, such as structlog or loguru.

                See the `instrumenting_module_name` parameter on
                [TracerProvider.get_tracer][opentelemetry.sdk.trace.TracerProvider.get_tracer] for more info.
        """
<<<<<<< HEAD
        stack_offset = (0 if stack_offset is None else stack_offset) + 2
        stack_info = get_caller_stack_info(stack_offset)
=======
        stack_info = get_user_stack_info()
>>>>>>> 441aa55f

        attributes = attributes or {}
        merged_attributes = {**stack_info, **attributes}
        if (msg := attributes.pop(ATTRIBUTES_MESSAGE_KEY, None)) is None:
<<<<<<< HEAD
            fstring_frame = None
            if self._config.fstring_magic:
                fstring_frame = inspect.currentframe()
                if fstring_frame.f_back.f_code.co_filename == Logfire.log.__code__.co_filename:  # type: ignore
                    # fstring_frame.f_back should be the user's frame.
                    # The user called logfire.info or a similar method rather than calling logfire.log directly.
                    fstring_frame = fstring_frame.f_back  # type: ignore

            msg, extra_attrs, msg_template = logfire_format_with_magic(
                msg_template,
                merged_attributes,
                self._config.scrubber,
                stack_offset=stack_offset + 2,
                fstring_frame=fstring_frame,
            )
            if extra_attrs:
                merged_attributes.update(extra_attrs)
                # Only do this if extra_attrs is not empty since the copy of `attributes` might be expensive.
                # We update both because attributes_json_schema_properties looks at `attributes`.
                attributes = {**attributes, **extra_attrs}

=======
            msg = logfire_format(msg_template, merged_attributes, self._config.scrubber)
>>>>>>> 441aa55f
        otlp_attributes = user_attributes(merged_attributes)
        otlp_attributes = {
            ATTRIBUTES_SPAN_TYPE_KEY: 'log',
            **log_level_attributes(level),
            ATTRIBUTES_MESSAGE_TEMPLATE_KEY: msg_template,
            ATTRIBUTES_MESSAGE_KEY: msg,
            **otlp_attributes,
        }
        if json_schema_properties := attributes_json_schema_properties(attributes):
            otlp_attributes[ATTRIBUTES_JSON_SCHEMA_KEY] = attributes_json_schema(json_schema_properties)

        tags = self._tags + tuple(tags or ())
        if tags:
            otlp_attributes[ATTRIBUTES_TAGS_KEY] = uniquify_sequence(tags)

        sample_rate = (
            self._sample_rate
            if self._sample_rate is not None
            else otlp_attributes.pop(ATTRIBUTES_SAMPLE_RATE_KEY, None)
        )
        if sample_rate is not None and sample_rate != 1:  # pragma: no cover
            otlp_attributes[ATTRIBUTES_SAMPLE_RATE_KEY] = sample_rate

        if not (self._console_log if console_log is None else console_log):
            otlp_attributes[DISABLE_CONSOLE_KEY] = True
        start_time = self._config.ns_timestamp_generator()

        if custom_scope_suffix:
            tracer = self._get_tracer(is_span_tracer=False, otel_scope=f'logfire.{custom_scope_suffix}')
        else:
            tracer = self._logs_tracer

        span = tracer.start_span(
            msg_template,
            attributes=otlp_attributes,
            start_time=start_time,
        )

        if exc_info:
            if exc_info is True:
                exc_info = sys.exc_info()
            if isinstance(exc_info, tuple):
                exc_info = exc_info[1]
            if isinstance(exc_info, BaseException):
                _record_exception(span, exc_info)
            elif exc_info is not None:  # pragma: no cover
                raise TypeError(f'Invalid type for exc_info: {exc_info.__class__.__name__}')

        span.end(start_time)

    def with_tags(self, *tags: str) -> Logfire:
        """A new Logfire instance which always uses the given tags.

        ```py
        import logfire

        local_logfire = logfire.with_tags('tag1')
        local_logfire.info('a log message', _tags=['tag2'])

        # This is equivalent to:
        logfire.info('a log message', _tags=['tag1', 'tag2'])
        ```

        Args:
            tags: The tags to add.

        Returns:
            A new Logfire instance with the `tags` added to any existing tags.
        """
        return self.with_settings(tags=tags)

    def with_trace_sample_rate(self, sample_rate: float) -> Logfire:  # pragma: no cover
        """A new Logfire instance with the given sampling ratio applied.

        Args:
            sample_rate: The sampling ratio to use.

        Returns:
            A new Logfire instance with the sampling ratio applied.
        """
        if sample_rate > 1 or sample_rate < 0:
            raise ValueError('sample_rate must be between 0 and 1')
        return Logfire(
            config=self._config,
            tags=self._tags,
            sample_rate=sample_rate,
        )

    def with_settings(
        self,
        *,
        tags: Sequence[str] = (),
        stack_offset: int | None = None,
        console_log: bool | None = None,
        custom_scope_suffix: str | None = None,
    ) -> Logfire:
        """A new Logfire instance which uses the given settings.

        Args:
            tags: Sequence of tags to include in the log.
            stack_offset: The stack level offset to use when collecting stack info, also affects the warning which
                message formatting might emit, defaults to `0` which means the stack info will be collected from the
                position where [`logfire.log`][logfire.Logfire.log] was called.
            console_log: Whether to log to the console, defaults to `True`.
            custom_scope_suffix: A custom suffix to append to `logfire.` e.g. `logfire.loguru`.

                It should only be used when instrumenting another library with Logfire, such as structlog or loguru.

                See the `instrumenting_module_name` parameter on
                [TracerProvider.get_tracer][opentelemetry.sdk.trace.TracerProvider.get_tracer] for more info.

        Returns:
            A new Logfire instance with the given settings applied.
        """
        # TODO add sample_rate once it's more stable
        return Logfire(
            config=self._config,
            tags=self._tags + tuple(tags),
            sample_rate=self._sample_rate,
            console_log=self._console_log if console_log is None else console_log,
            otel_scope=self._otel_scope if custom_scope_suffix is None else f'logfire.{custom_scope_suffix}',
        )

    def force_flush(self, timeout_millis: int = 3_000) -> bool:  # pragma: no cover
        """Force flush all spans.

        Args:
            timeout_millis: The timeout in milliseconds.

        Returns:
            Whether the flush was successful.
        """
        return self._tracer_provider.force_flush(timeout_millis)

    def log_slow_async_callbacks(self, slow_duration: float = 0.1) -> ContextManager[None]:
        """Log a warning whenever a function running in the asyncio event loop blocks for too long.

        This works by patching the `asyncio.events.Handle._run` method.

        Args:
            slow_duration: the threshold in seconds for when a callback is considered slow.

        Returns:
            A context manager that will revert the patch when exited.
                This context manager doesn't take into account threads or other concurrency.
                Calling this method will immediately apply the patch
                without waiting for the context manager to be opened,
                i.e. it's not necessary to use this as a context manager.
        """
        return async_.log_slow_callbacks(self, slow_duration)

    def install_auto_tracing(
        self,
        modules: Sequence[str] | Callable[[AutoTraceModule], bool] | None = None,
        *,
        check_imported_modules: Literal['error', 'warn', 'ignore'] = 'error',
        min_duration: float = 0,
    ) -> None:
        """Install automatic tracing.

        This will trace all function calls in the modules specified by the modules argument.
        It's equivalent to wrapping the body of every function in matching modules in `with logfire.span(...):`.

        !!! note
            This function MUST be called before any of the modules to be traced are imported.

        This works by inserting a new meta path finder into `sys.meta_path`, so inserting another finder before it
        may prevent it from working.

        It relies on being able to retrieve the source code via at least one other existing finder in the meta path,
        so it may not work if standard finders are not present or if the source code is not available.
        A modified version of the source code is then compiled and executed in place of the original module.

        Args:
            modules: List of module names to trace, or a function which returns True for modules that should be traced.
                If a list is provided, any submodules within a given module will also be traced.

                Defaults to the root of the calling module, so e.g. calling this inside the module `foo.bar`
                will trace all functions in `foo`, `foo.bar`, `foo.spam`, etc.
            check_imported_modules: If this is `'error'` (the default), then an exception will be raised if any of the
                modules in `sys.modules` (i.e. modules that have already been imported) match the modules to trace.
                Set to `'warn'` to issue a warning instead, or `'ignore'` to skip the check.
            min_duration: An optional minimum duration in seconds for which a function must run before it's traced.
                The default is `0`, which means all functions are traced from the beginning.
                Otherwise, the first time(s) each function is called, it will be timed but not traced.
                Only after the function has run for at least `min_duration` will it be traced in subsequent calls.
        """
        install_auto_tracing(self, modules, check_imported_modules=check_imported_modules, min_duration=min_duration)

    def instrument_fastapi(
        self,
        app: FastAPI,
        *,
        request_attributes_mapper: Callable[
            [
                Request | WebSocket,
                dict[str, Any],
            ],
            dict[str, Any] | None,
        ]
        | None = None,
        use_opentelemetry_instrumentation: bool = True,
        excluded_urls: str | Iterable[str] | None = None,
    ) -> ContextManager[None]:
        """Instrument a FastAPI app so that spans and logs are automatically created for each request.

        Args:
            app: The FastAPI app to instrument.
            request_attributes_mapper: A function that takes a [`Request`][fastapi.Request] or [`WebSocket`][fastapi.WebSocket]
                and a dictionary of attributes and returns a new dictionary of attributes.
                The input dictionary will contain:

                - `values`: A dictionary mapping argument names of the endpoint function to parsed and validated values.
                - `errors`: A list of validation errors for any invalid inputs.

                The returned dictionary will be used as the attributes for a log message.
                If `None` is returned, no log message will be created.

                You can use this to e.g. only log validation errors, or nothing at all.
                You can also add custom attributes.

                The default implementation will return the input dictionary unchanged.
                The function mustn't modify the contents of `values` or `errors`.
            excluded_urls: A string of comma-separated regexes which will exclude a request from tracing if the full URL
                matches any of the regexes. This applies to both the Logfire and OpenTelemetry instrumentation.
                If not provided, the environment variables
                `OTEL_PYTHON_FASTAPI_EXCLUDED_URLS` and `OTEL_PYTHON_EXCLUDED_URLS` will be checked.
            use_opentelemetry_instrumentation: If True (the default) then
                [`FastAPIInstrumentor`][opentelemetry.instrumentation.fastapi.FastAPIInstrumentor]
                will also instrument the app.

                See [OpenTelemetry FastAPI Instrumentation](https://opentelemetry-python-contrib.readthedocs.io/en/latest/instrumentation/fastapi/fastapi.html).

        Returns:
            A context manager that will revert the instrumentation when exited.
                This context manager doesn't take into account threads or other concurrency.
                Calling this method will immediately apply the instrumentation
                without waiting for the context manager to be opened,
                i.e. it's not necessary to use this as a context manager.
        """
        from .integrations.fastapi import instrument_fastapi

        return instrument_fastapi(
            self,
            app,
            request_attributes_mapper=request_attributes_mapper,
            excluded_urls=excluded_urls,
            use_opentelemetry_instrumentation=use_opentelemetry_instrumentation,
        )

    def instrument_openai(
        self, openai_client: openai.OpenAI | openai.AsyncOpenAI, *, suppress_other_instrumentation: bool = True
    ) -> ContextManager[None]:
        """Instrument an OpenAI client so that spans are automatically created for each request.

        The following methods are instrumented for both the sync and the async clients:

        - [`client.chat.completions.create`](https://platform.openai.com/docs/guides/text-generation/chat-completions-api) — with and without `stream=True`
        - [`client.completions.create`](https://platform.openai.com/docs/guides/text-generation/completions-api) — with and without `stream=True`
        - [`client.embeddings.create`](https://platform.openai.com/docs/guides/embeddings/how-to-get-embeddings)
        - [`client.images.generate`](https://platform.openai.com/docs/guides/images/generations)

        When `stream=True` a second span is created to instrument the streamed response.

        Example usage:

        ```python
        import logfire
        import openai

        client = openai.OpenAI()
        logfire.instrument_openai(client)

        response = client.chat.completions.create(
            model='gpt-4',
            messages=[
                {'role': 'system', 'content': 'You are a helpful assistant.'},
                {'role': 'user', 'content': 'What is four plus five?'},
            ],
        )
        print('answer:', response.choices[0].message.content)
        ```

        Args:
            openai_client: The OpenAI client to instrument, either `openai.OpenAI` or `openai.AsyncOpenAI`.
            suppress_other_instrumentation: If True, suppress any other OTEL instrumentation that may be otherwise
                enabled. In reality, this means the HTTPX instrumentation, which could otherwise be called since
                OpenAI uses HTTPX to make HTTP requests.

        Returns:
            A context manager that will revert the instrumentation when exited.
                Use of this context manager is optional.
        """
        from .integrations.openai import instrument_openai

        return instrument_openai(self, openai_client, suppress_other_instrumentation)

    def instrument_asyncpg(self):
        """Instrument the `asyncpg` module so that spans are automatically created for each query."""
        from .integrations.asyncpg import instrument_asyncpg

        return instrument_asyncpg()

    def instrument_psycopg(self, conn_or_module: Any = None, **kwargs: Any):
        """Instrument a `psycopg` connection or module so that spans are automatically created for each query.

        Uses the OpenTelemetry instrumentation libraries for
        [`psycopg`](https://opentelemetry-python-contrib.readthedocs.io/en/latest/instrumentation/psycopg/psycopg.html)
        and
        [`psycopg2`](https://opentelemetry-python-contrib.readthedocs.io/en/latest/instrumentation/psycopg2/psycopg2.html).

        Args:
            conn_or_module: Can be:

                - The `psycopg` (version 3) or `psycopg2` module.
                - The string `'psycopg'` or `'psycopg2'` to instrument the module.
                - `None` (the default) to instrument whichever module(s) are installed.
                - A `psycopg` or `psycopg2` connection.

            **kwargs: Additional keyword arguments to pass to the OpenTelemetry `instrument` methods,
                particularly `enable_commenter` and `commenter_options`.
        """
        from .integrations.psycopg import instrument_psycopg

        return instrument_psycopg(conn_or_module, **kwargs)

    def metric_counter(self, name: str, *, unit: str = '', description: str = '') -> Counter:
        """Create a counter metric.

        A counter is a cumulative metric that represents a single numerical value that only ever goes up.

        ```py
        import logfire

        counter = logfire.metric_counter('exceptions', unit='1', description='Number of exceptions caught')

        try:
            raise Exception('oops')
        except Exception:
            counter.add(1)
        ```

        See the [Opentelemetry documentation](https://opentelemetry.io/docs/specs/otel/metrics/api/#counter) about
        counters.

        Args:
            name: The name of the metric.
            unit: The unit of the metric.
            description: The description of the metric.

        Returns:
            The counter metric.
        """
        return self._config.meter.create_counter(name, unit, description)

    def metric_histogram(self, name: str, *, unit: str = '', description: str = '') -> Histogram:
        """Create a histogram metric.

        A histogram is a metric that samples observations (usually things like request durations or response sizes).

        ```py
        import logfire

        histogram = logfire.metric_histogram('bank.amount_transferred', unit='$', description='Amount transferred')


        def transfer(amount: int):
            histogram.record(amount)
        ```

        See the [Opentelemetry documentation](https://opentelemetry.io/docs/specs/otel/metrics/api/#histogram) about

        Args:
            name: The name of the metric.
            unit: The unit of the metric.
            description: The description of the metric.

        Returns:
            The histogram metric.
        """
        return self._config.meter.create_histogram(name, unit, description)

    def metric_gauge(self, name: str, *, unit: str = '', description: str = '') -> Gauge:
        """Create a gauge metric.

        Gauge is a synchronous instrument which can be used to record non-additive measurements.

        ```py
        import logfire

        gauge = logfire.metric_gauge('system.cpu_usage', unit='%', description='CPU usage')


        def update_cpu_usage(cpu_percent):
            gauge.set(cpu_percent)
        ```

        See the [Opentelemetry documentation](https://opentelemetry.io/docs/specs/otel/metrics/api/#gauge) about gauges.

        Args:
            name: The name of the metric.
            unit: The unit of the metric.
            description: The description of the metric.

        Returns:
            The gauge metric.
        """
        return self._config.meter.create_gauge(name, unit, description)

    def metric_up_down_counter(self, name: str, *, unit: str = '', description: str = '') -> UpDownCounter:
        """Create an up-down counter metric.

        An up-down counter is a cumulative metric that represents a single numerical value that can be adjusted up or
        down.

        ```py
        import logfire

        up_down_counter = logfire.metric_up_down_counter('users.logged_in', unit='1', description='Users logged in')


        def on_login(user):
            up_down_counter.add(1)


        def on_logout(user):
            up_down_counter.add(-1)
        ```

        See the [Opentelemetry documentation](https://opentelemetry.io/docs/specs/otel/metrics/api/#updowncounter) about
        up-down counters.

        Args:
            name: The name of the metric.
            unit: The unit of the metric.
            description: The description of the metric.

        Returns:
            The up-down counter metric.
        """
        return self._config.meter.create_up_down_counter(name, unit, description)

    def metric_counter_callback(
        self,
        name: str,
        *,
        callbacks: Sequence[CallbackT],
        unit: str = '',
        description: str = '',
    ) -> None:
        """Create a counter metric that uses a callback to collect observations.

        The counter metric is a cumulative metric that represents a single numerical value that only ever goes up.

        ```py
        import logfire
        import psutil
        from opentelemetry.metrics import CallbackOptions, Observation


        def cpu_usage_callback(options: CallbackOptions):
            cpu_percents = psutil.cpu_percent(percpu=True)

            for i, cpu_percent in enumerate(cpu_percents):
                yield Observation(cpu_percent, {'cpu': i})


        cpu_usage_counter = logfire.metric_counter_callback(
            'system.cpu.usage',
            callbacks=[cpu_usage_callback],
            unit='%',
            description='CPU usage',
        )
        ```

        See the [Opentelemetry documentation](https://opentelemetry.io/docs/specs/otel/metrics/api/#asynchronous-counter)
        about asynchronous counter.

        Args:
            name: The name of the metric.
            callbacks: A sequence of callbacks that return an iterable of
                [Observation](https://opentelemetry-python.readthedocs.io/en/latest/api/metrics.html#opentelemetry.metrics.Observation).
            unit: The unit of the metric.
            description: The description of the metric.
        """
        self._config.meter.create_observable_counter(name, callbacks, unit, description)

    def metric_gauge_callback(
        self, name: str, callbacks: Sequence[CallbackT], *, unit: str = '', description: str = ''
    ) -> None:
        """Create a gauge metric that uses a callback to collect observations.

        The gauge metric is a metric that represents a single numerical value that can arbitrarily go up and down.

        ```py
        import threading

        import logfire
        from opentelemetry.metrics import CallbackOptions, Observation


        def thread_count_callback(options: CallbackOptions):
            yield Observation(threading.active_count())


        logfire.metric_gauge_callback(
            'system.thread_count',
            callbacks=[thread_count_callback],
            unit='1',
            description='Number of threads',
        )
        ```

        See the [Opentelemetry documentation](https://opentelemetry.io/docs/specs/otel/metrics/api/#asynchronous-gauge)
        about asynchronous gauge.

        Args:
            name: The name of the metric.
            callbacks: A sequence of callbacks that return an iterable of
                [Observation](https://opentelemetry-python.readthedocs.io/en/latest/api/metrics.html#opentelemetry.metrics.Observation).
            unit: The unit of the metric.
            description: The description of the metric.
        """
        self._config.meter.create_observable_gauge(name, callbacks, unit, description)

    def metric_up_down_counter_callback(
        self, name: str, callbacks: Sequence[CallbackT], *, unit: str = '', description: str = ''
    ) -> None:
        """Create an up-down counter metric that uses a callback to collect observations.

        The up-down counter is a cumulative metric that represents a single numerical value that can be adjusted up or
        down.

        ```py
        import logfire
        from opentelemetry.metrics import CallbackOptions, Observation

        items = []


        def inventory_callback(options: CallbackOptions):
            yield Observation(len(items))


        logfire.metric_up_down_counter_callback(
            name='store.inventory',
            description='Number of items in the inventory',
            callbacks=[inventory_callback],
        )
        ```

        See the [Opentelemetry documentation](https://opentelemetry.io/docs/specs/otel/metrics/api/#asynchronous-updowncounter)
        about asynchronous up-down counters.

        Args:
            name: The name of the metric.
            callbacks: A sequence of callbacks that return an iterable of
                [Observation](https://opentelemetry-python.readthedocs.io/en/latest/api/metrics.html#opentelemetry.metrics.Observation).
            unit: The unit of the metric.
            description: The description of the metric.
        """
        self._config.meter.create_observable_up_down_counter(name, callbacks, unit, description)

    def shutdown(self, timeout_millis: int = 30_000, flush: bool = True) -> bool:  # pragma: no cover
        """Shut down all tracers and meters.

        This will clean up any resources used by the tracers and meters and flush any remaining spans and metrics.

        Args:
            timeout_millis: The timeout in milliseconds.
            flush: Whether to flush remaining spans and metrics before shutting down.

        Returns:
            `False` if the timeout was reached before the shutdown was completed, `True` otherwise.
        """
        start = time()
        if flush:  # pragma: no branch
            self._tracer_provider.force_flush(timeout_millis)
        remaining = max(0, timeout_millis - (time() - start))
        if not remaining:  # pragma: no cover
            return False
        self._tracer_provider.shutdown()

        remaining = max(0, timeout_millis - (time() - start))
        if not remaining:  # pragma: no cover
            return False
        if flush:  # pragma: no branch
            self._meter_provider.force_flush(remaining)
        remaining = max(0, timeout_millis - (time() - start))
        if not remaining:  # pragma: no cover
            return False
        self._meter_provider.shutdown(remaining)
        return (start - time()) < timeout_millis


class FastLogfireSpan:
    """A simple version of `LogfireSpan` optimized for auto-tracing."""

    __slots__ = ('_span', '_token', '_atexit')

    def __init__(self, span: trace_api.Span) -> None:
        self._span = span
        self._token = context_api.attach(trace_api.set_span_in_context(self._span))
        self._atexit = partial(self.__exit__, None, None, None)
        atexit.register(self._atexit)

    def __enter__(self) -> FastLogfireSpan:
        return self

    def __exit__(self, exc_type: type[BaseException] | None, exc_value: BaseException | None, traceback: Any) -> None:
        atexit.unregister(self._atexit)
        context_api.detach(self._token)
        _exit_span(self._span, exc_value)
        self._span.end()


# Changes to this class may need to be reflected in `FastLogfireSpan` as well.
class LogfireSpan(ReadableSpan):
    def __init__(
        self,
        span_name: str,
        otlp_attributes: dict[str, otel_types.AttributeValue],
        tracer: Tracer,
        json_schema_properties: JsonSchemaProperties,
    ) -> None:
        self._span_name = span_name
        self._otlp_attributes = otlp_attributes
        self._tracer = tracer
        self._json_schema_properties = json_schema_properties

        self._added_attributes = False
        self._end_on_exit: bool | None = None
        self._token: None | object = None
        self._span: None | trace_api.Span = None
        self.end_on_exit = True
        self._atexit: Callable[[], None] | None = None

    if not TYPE_CHECKING:  # pragma: no branch

        def __getattr__(self, name: str) -> Any:
            return getattr(self._span, name)

    def __enter__(self) -> LogfireSpan:
        self.end_on_exit = True
        if self._span is None:
            self._span = self._tracer.start_span(
                name=self._span_name,
                attributes=self._otlp_attributes,
            )
        if self._token is None:  # pragma: no branch
            self._token = context_api.attach(trace_api.set_span_in_context(self._span))

        self._atexit = partial(self.__exit__, None, None, None)
        atexit.register(self._atexit)

        return self

    def __exit__(self, exc_type: type[BaseException] | None, exc_value: BaseException | None, traceback: Any) -> None:
        if self._token is None:  # pragma: no cover
            return

        if self._atexit:  # pragma: no branch
            atexit.unregister(self._atexit)

        context_api.detach(self._token)
        self._token = None

        assert self._span is not None
        _exit_span(self._span, exc_value)

        end_on_exit_ = self.end_on_exit
        if end_on_exit_:
            self.end()

        self._token = None

    @property
    def message_template(self) -> str | None:  # pragma: no cover
        return self._get_attribute(ATTRIBUTES_MESSAGE_TEMPLATE_KEY, None)

    @property
    def tags(self) -> Sequence[str]:  # pragma: no cover
        return self._get_attribute(ATTRIBUTES_TAGS_KEY, [])

    @property
    def message(self) -> str:
        return self._get_attribute(ATTRIBUTES_MESSAGE_KEY, self._span_name)

    @message.setter
    def message(self, message: str):
        if self._span is None:  # pragma: no cover
            self._otlp_attributes[ATTRIBUTES_MESSAGE_KEY] = message
        else:
            self._span.set_attribute(ATTRIBUTES_MESSAGE_KEY, message)

    def end(self) -> None:
        """Sets the current time as the span's end time.

        The span's end time is the wall time at which the operation finished.

        Only the first call to this method is recorded, further calls are ignored so you
        can call this within the span's context manager to end it before the context manager
        exits.
        """
        if self._span is None:  # pragma: no cover
            raise RuntimeError('Span has not been started')
        if self._span.is_recording():
            if self._added_attributes:
                self._span.set_attribute(
                    ATTRIBUTES_JSON_SCHEMA_KEY, attributes_json_schema(self._json_schema_properties)
                )

            self._span.end()

    def set_attribute(self, key: str, value: Any) -> None:
        """Sets an attribute on the span.

        Args:
            key: The key of the attribute.
            value: The value of the attribute.
        """
        self._added_attributes = True
        self._json_schema_properties[key] = create_json_schema(value, set())
        key, otel_value = set_user_attribute(self._otlp_attributes, key, value)
        if self._span is not None:  # pragma: no branch
            self._span.set_attribute(key, otel_value)

    def set_attributes(self, attributes: dict[str, otel_types.AttributeValue]) -> None:
        """Sets the given attributes on the span."""
        for key, value in attributes.items():
            self.set_attribute(key, value)

    # TODO(Marcelo): We should add a test for `record_exception`.
    def record_exception(
        self,
        exception: BaseException,
        attributes: otel_types.Attributes = None,
        timestamp: int | None = None,
        escaped: bool = False,
    ) -> None:  # pragma: no cover
        """Records an exception as a span event.

        Delegates to the OpenTelemetry SDK `Span.record_exception` method.
        """
        if self._span is None:
            raise RuntimeError('Span has not been started')

        # Check if the span has been sampled out first, since _record_exception is somewhat expensive.
        if not self._span.is_recording():
            return

        _record_exception(
            self._span,
            exception,
            attributes=attributes,
            timestamp=timestamp,
            escaped=escaped,
        )

    def is_recording(self) -> bool:
        return self._span is not None and self._span.is_recording()

    def set_level(self, level_name: LevelName):
        """Set the log level of this span."""
        attributes = log_level_attributes(level_name)
        if self._span is None:
            self._otlp_attributes.update(attributes)
        else:
            self._span.set_attributes(attributes)

    def _get_attribute(self, key: str, default: Any) -> Any:
        attributes = getattr(self._span, 'attributes', self._otlp_attributes)
        return attributes.get(key, default)


def _exit_span(span: trace_api.Span, exception: BaseException | None) -> None:
    if not span.is_recording():
        return

    # record exception if present
    # isinstance is to ignore BaseException
    if isinstance(exception, Exception):
        _record_exception(span, exception, escaped=True)


def _record_exception(
    span: trace_api.Span,
    exception: BaseException,
    *,
    attributes: otel_types.Attributes = None,
    timestamp: int | None = None,
    escaped: bool = False,
) -> None:
    """Similar to the OTEL SDK Span.record_exception method, with our own additions."""
    # From https://opentelemetry.io/docs/specs/semconv/attributes-registry/exception/
    # `escaped=True` means that the exception is escaping the scope of the span.
    # This means we know that the exception hasn't been handled,
    # so we can set the OTEL status and the log level to error.
    if escaped:
        span.set_status(
            trace_api.Status(
                status_code=trace_api.StatusCode.ERROR,
                description=f'{exception.__class__.__name__}: {exception}',
            )
        )
        span.set_attributes(log_level_attributes('error'))

    attributes = {**(attributes or {})}
    if ValidationError is not None and isinstance(exception, ValidationError):
        # insert a more detailed breakdown of pydantic errors
        err_json = exception.json(include_url=False)
        span.set_attribute(ATTRIBUTES_VALIDATION_ERROR_KEY, err_json)
        attributes[ATTRIBUTES_VALIDATION_ERROR_KEY] = err_json

    if exception is not sys.exc_info()[1]:
        # OTEL's record_exception uses `traceback.format_exc()` which is for the current exception,
        # ignoring the passed exception.
        # So we override the stacktrace attribute with the correct one.
        stacktrace = ''.join(traceback.format_exception(type(exception), exception, exception.__traceback__))
        attributes[SpanAttributes.EXCEPTION_STACKTRACE] = stacktrace

    span.record_exception(exception, attributes=attributes, timestamp=timestamp, escaped=escaped)


AttributesValueType = TypeVar('AttributesValueType', bound=Union[Any, otel_types.AttributeValue])


def user_attributes(attributes: dict[str, Any]) -> dict[str, otel_types.AttributeValue]:
    """Prepare attributes for sending to OpenTelemetry.

    This will convert any non-OpenTelemetry compatible types to JSON.
    """
    otlp_attributes: dict[str, otel_types.AttributeValue] = {}

    for key, value in attributes.items():
        set_user_attribute(otlp_attributes, key, value)

    return otlp_attributes


def set_user_attribute(
    otlp_attributes: dict[str, otel_types.AttributeValue], key: str, value: Any
) -> tuple[str, otel_types.AttributeValue]:
    """Convert a user attribute to an OpenTelemetry compatible type and add it to the given dictionary.

    Returns the final key and value that was added to the dictionary.
    The key will be the original key unless the value was `None`, in which case it will be `NULL_ARGS_KEY`.
    """
    otel_value: otel_types.AttributeValue
    if value is None:
        otel_value = cast('list[str]', otlp_attributes.get(NULL_ARGS_KEY, [])) + [key]
        key = NULL_ARGS_KEY
    elif isinstance(value, int):
        if value > OTLP_MAX_INT_SIZE:
            warnings.warn(
                f'Integer value {value} is larger than the maximum OTLP integer size of {OTLP_MAX_INT_SIZE} (64-bits), '
                ' if you need support for sending larger integers, please open a feature request',
                UserWarning,
            )
            otel_value = str(value)
        else:
            otel_value = value
    elif isinstance(value, (str, bool, float)):
        otel_value = value
    else:
        otel_value = logfire_json_dumps(value)
    otlp_attributes[key] = otel_value
    return key, otel_value


_PARAMS = ParamSpec('_PARAMS')
_RETURN = TypeVar('_RETURN')<|MERGE_RESOLUTION|>--- conflicted
+++ resolved
@@ -138,7 +138,6 @@
         stack_info = get_user_stack_info()
         merged_attributes = {**stack_info, **attributes}
 
-<<<<<<< HEAD
         if self._config.fstring_magic:
             fstring_frame = inspect.currentframe().f_back  # type: ignore
         else:
@@ -148,14 +147,10 @@
             msg_template,
             merged_attributes,
             self._config.scrubber,
-            stack_offset=_stack_offset + 2,
             fstring_frame=fstring_frame,
         )
         merged_attributes.update(extra_attrs)
         attributes.update(extra_attrs)  # for the JSON schema
-=======
-        log_message = logfire_format(msg_template, merged_attributes, self._config.scrubber)
->>>>>>> 441aa55f
         merged_attributes[ATTRIBUTES_MESSAGE_TEMPLATE_KEY] = msg_template
         merged_attributes[ATTRIBUTES_MESSAGE_KEY] = log_message
 
@@ -545,17 +540,11 @@
                 See the `instrumenting_module_name` parameter on
                 [TracerProvider.get_tracer][opentelemetry.sdk.trace.TracerProvider.get_tracer] for more info.
         """
-<<<<<<< HEAD
-        stack_offset = (0 if stack_offset is None else stack_offset) + 2
-        stack_info = get_caller_stack_info(stack_offset)
-=======
         stack_info = get_user_stack_info()
->>>>>>> 441aa55f
 
         attributes = attributes or {}
         merged_attributes = {**stack_info, **attributes}
         if (msg := attributes.pop(ATTRIBUTES_MESSAGE_KEY, None)) is None:
-<<<<<<< HEAD
             fstring_frame = None
             if self._config.fstring_magic:
                 fstring_frame = inspect.currentframe()
@@ -568,7 +557,6 @@
                 msg_template,
                 merged_attributes,
                 self._config.scrubber,
-                stack_offset=stack_offset + 2,
                 fstring_frame=fstring_frame,
             )
             if extra_attrs:
@@ -577,9 +565,6 @@
                 # We update both because attributes_json_schema_properties looks at `attributes`.
                 attributes = {**attributes, **extra_attrs}
 
-=======
-            msg = logfire_format(msg_template, merged_attributes, self._config.scrubber)
->>>>>>> 441aa55f
         otlp_attributes = user_attributes(merged_attributes)
         otlp_attributes = {
             ATTRIBUTES_SPAN_TYPE_KEY: 'log',
