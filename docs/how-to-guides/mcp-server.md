# Logfire MCP Server

An [MCP (Model Context Protocol) server](https://modelcontextprotocol.io/introduction) that provides
access to OpenTelemetry traces and metrics through Logfire. This server enables LLMs to query your
application's telemetry data, analyze distributed traces, and perform custom queries using
**Logfire**'s OpenTelemetry-native API.

<div class="video-wrapper">
  <iframe width="560" height="315" src="https://www.youtube.com/embed/z56NOvrtG74" frameborder="0" allowfullscreen></iframe>
</div>

You can check the [Logfire MCP server](https://github.com/pydantic/logfire-mcp) repository
for more information.

## Installation

The MCP server is a CLI tool that you can run from the command line.

You'll need a read token to use the MCP server. See
[Create Read Token](./query-api.md#how-to-create-a-read-token) for more information.

You can then start the MCP server with the following command:

```bash
LOGFIRE_READ_TOKEN=<your-token> uvx logfire-mcp@latest
<<<<<<< HEAD
```

You can also generate the read token from the CLI, and use it in the MCP server:

```bash
LOGFIRE_READ_TOKEN=$(logfire read-tokens --org <your-org> --project <your-project> create) uvx logfire-mcp@latest
=======
>>>>>>> db6c097a
```

!!! note
    The `uvx` command will download the PyPI package [`logfire-mcp`](https://pypi.org/project/logfire-mcp/),
    and run the `logfire-mcp` command.

### Configuration

The way to configure the MCP server depends on the software you're using.

!!! note
  If you are in the EU region, you need to set the `LOGFIRE_BASE_URL` environment variable to `https://api-eu.pydantic.dev`. You can also use the `--base-url` flag to set the base URL.

#### Cursor

[Cursor](https://www.cursor.com/) is a popular IDE that supports MCP servers. You can configure
it by creating a `.cursor/mcp.json` file in your project root:

```json
{
  "mcpServers": {
    "logfire": {
      "command": "uvx",
      "args": ["logfire-mcp", "--read-token=YOUR-TOKEN"],
    }
  }
}
```

!!! note
    You need to pass the token via the `--read-token` flag, because Cursor doesn't
    support the `env` field in the MCP configuration.

For more detailed information, you can check the
[Cursor documentation](https://docs.cursor.com/context/model-context-protocol).

#### Claude Desktop

[Claude Desktop](https://claude.ai/download) is a desktop application for the popular
LLM Claude.

You can configure it to use the MCP server by adding the following configuration to the
`~/claude_desktop_config.json` file:

```json
{
  "mcpServers": {
    "logfire": {
      "command": "uvx",
      "args": [
        "logfire-mcp",
      ],
      "env": {
        "LOGFIRE_READ_TOKEN": "your_token"
      }
    }
  }
}
```

Check out the [MCP quickstart](https://modelcontextprotocol.io/quickstart/user)
for more information.

#### Claude Code

[Claude Code](https://claude.ai/code) is a coding tool that is used via CLI.

You can run the following command to add the Logfire MCP server to your Claude Code:

```bash
<<<<<<< HEAD
claude mcp add logfire -e LOGFIRE_READ_TOKEN=$(logfire read-tokens --org <your-org> --project <your-project> create) -- uvx logfire-mcp@latest
=======
claude mcp add logfire -e LOGFIRE_READ_TOKEN="your-token" -- uvx logfire-mcp@latest
>>>>>>> db6c097a
```

#### Cline

[Cline](https://docs.cline.bot/) is a popular chatbot platform that supports MCP servers.

You can configure it to use the MCP server by adding the following configuration to the
`cline_mcp_settings.json` file:

```json
{
  "mcpServers": {
    "logfire": {
      "command": "uvx",
      "args": [
        "logfire-mcp",
      ],
      "env": {
        "LOGFIRE_READ_TOKEN": "your_token"
      },
      "disabled": false,
      "autoApprove": []
    }
  }
}
```

### Tools

There are four tools available in the MCP server:

1. `find_exceptions(age: int)` - Get exception counts from traces grouped by file.

    Required arguments:

    - `age`: Number of minutes to look back (e.g., 30 for last 30 minutes, max 7 days)

2. `find_exceptions_in_file(filepath: str, age: int)` - Get detailed trace information about exceptions in a specific file.

    Required arguments:

    - `filepath`: Path to the file to analyze
    - `age`: Number of minutes to look back (max 7 days)

3. `arbitrary_query(query: str, age: int)` - Run custom SQL queries on your OpenTelemetry traces and metrics.

    Required arguments:

    - `query`: SQL query to execute
    - `age`: Number of minutes to look back (max 7 days)

4. `get_logfire_records_schema()` - Get the OpenTelemetry schema to help with custom queries.<|MERGE_RESOLUTION|>--- conflicted
+++ resolved
@@ -23,15 +23,6 @@
 
 ```bash
 LOGFIRE_READ_TOKEN=<your-token> uvx logfire-mcp@latest
-<<<<<<< HEAD
-```
-
-You can also generate the read token from the CLI, and use it in the MCP server:
-
-```bash
-LOGFIRE_READ_TOKEN=$(logfire read-tokens --org <your-org> --project <your-project> create) uvx logfire-mcp@latest
-=======
->>>>>>> db6c097a
 ```
 
 !!! note
@@ -102,11 +93,7 @@
 You can run the following command to add the Logfire MCP server to your Claude Code:
 
 ```bash
-<<<<<<< HEAD
-claude mcp add logfire -e LOGFIRE_READ_TOKEN=$(logfire read-tokens --org <your-org> --project <your-project> create) -- uvx logfire-mcp@latest
-=======
 claude mcp add logfire -e LOGFIRE_READ_TOKEN="your-token" -- uvx logfire-mcp@latest
->>>>>>> db6c097a
 ```
 
 #### Cline
