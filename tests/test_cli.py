from __future__ import annotations

import argparse
import io
import json
import os
import re
import shlex
import subprocess
import sys
import types
import webbrowser
from collections.abc import Generator
from contextlib import ExitStack
from pathlib import Path
from unittest.mock import Mock, call, patch

import pytest
import requests
import requests_mock
from dirty_equals import IsStr
from inline_snapshot import snapshot

import logfire._internal.cli
from logfire import VERSION
from logfire._internal.auth import UserToken
from logfire._internal.cli import OrgProjectAction, SplitArgs, main
from logfire._internal.cli.run import (
    find_recommended_instrumentations_to_install,
    get_recommendation_texts,
    instrument_packages,
    instrumented_packages_text,
)
from logfire._internal.config import LogfireCredentials, sanitize_project_name
from logfire.exceptions import LogfireConfigError
from tests.import_used_for_tests import run_script_test


@pytest.fixture
def logfire_credentials() -> LogfireCredentials:
    return LogfireCredentials(
        token='token',
        project_name='my-project',
        project_url='https://dashboard.logfire.dev',
        logfire_api_url='https://logfire-us.pydantic.dev',
    )


def test_no_args(capsys: pytest.CaptureFixture[str]) -> None:
    main([])
    assert 'usage: logfire [-h] [--version] [--region {us,eu}]  ...' in capsys.readouterr().out


def test_version(capsys: pytest.CaptureFixture[str]) -> None:
    main(['--version'])
    assert VERSION in capsys.readouterr().out.strip()


def test_nice_interrupt(capsys: pytest.CaptureFixture[str]) -> None:
    with patch('logfire._internal.cli._main', side_effect=KeyboardInterrupt):
        try:
            main([])
        except SystemExit:
            pass
        assert capsys.readouterr().err == 'User cancelled.\n'


def test_whoami_token_env_var(capsys: pytest.CaptureFixture[str]) -> None:
    with patch.dict(os.environ, {'LOGFIRE_TOKEN': 'foobar'}), requests_mock.Mocker() as request_mocker:
        request_mocker.get(
            'https://logfire-us.pydantic.dev/v1/info',
            json={'project_name': 'myproject', 'project_url': 'fake_project_url'},
        )

        main(['whoami'])

        assert len(request_mocker.request_history) == 1
        assert capsys.readouterr().err == 'Logfire project URL: fake_project_url\n'


def test_whoami_eu_token_env_var(capsys: pytest.CaptureFixture[str]) -> None:
    with patch.dict(os.environ, {'LOGFIRE_TOKEN': 'pylf_v1_eu_foobar'}), requests_mock.Mocker() as request_mocker:
        request_mocker.get(
            'https://logfire-eu.pydantic.dev/v1/info',
            json={'project_name': 'myproject', 'project_url': 'fake_project_url'},
        )

        main(['whoami'])

        assert len(request_mocker.request_history) == 1
        assert capsys.readouterr().err == 'Logfire project URL: fake_project_url\n'


def test_whoami(tmp_dir_cwd: Path, logfire_credentials: LogfireCredentials, capsys: pytest.CaptureFixture[str]) -> None:
    with patch.dict(os.environ, {'LOGFIRE_TOKEN': 'foobar'}), requests_mock.Mocker() as request_mocker:
        # Also test LOGFIRE_TOKEN being set but the API being healthy, so it can't be checked
        request_mocker.get('http://localhost/v1/info', status_code=500)

        logfire_credentials.write_creds_file(tmp_dir_cwd)

        with pytest.warns(
            UserWarning, match='Logfire API returned status code 500, you may have trouble sending data.'
        ):
            main(shlex.split(f'--base-url=http://localhost:0 whoami --data-dir {tmp_dir_cwd}'))

        assert len(request_mocker.request_history) == 1
        assert capsys.readouterr().err.splitlines() == snapshot(
            [
                'Not logged in. Run `logfire auth` to log in.',
                IsStr(regex=rf'^Credentials loaded from data dir: {tmp_dir_cwd}'),
                '',
                'Logfire project URL: https://dashboard.logfire.dev',
            ]
        )


def test_whoami_without_data(tmp_dir_cwd: Path, capsys: pytest.CaptureFixture[str]) -> None:
    # Change to the temp dir so the test doesn't fail if executed from a folder containing logfire credentials.
    current_dir = os.getcwd()
    os.chdir(tmp_dir_cwd)
    try:
        main(['--base-url=http://localhost:0', 'whoami'])
    except SystemExit as e:
        assert e.code == 1
        assert capsys.readouterr().err.splitlines() == snapshot(
            [
                'Not logged in. Run `logfire auth` to log in.',
                IsStr(regex=r'No Logfire credentials found in .*/\.logfire'),
            ]
        )
    finally:
        os.chdir(current_dir)


def test_whoami_logged_in(
    tmp_dir_cwd: Path, logfire_credentials: LogfireCredentials, capsys: pytest.CaptureFixture[str]
) -> None:
    logfire_credentials.write_creds_file(tmp_dir_cwd)
    with ExitStack() as stack:
        stack.enter_context(
            patch(
                'logfire._internal.auth.UserTokenCollection.get_token',
                return_value=UserToken(token='123', base_url='http://localhost', expiration='2099-12-31T23:59:59'),
            )
        )

        m = requests_mock.Mocker()
        stack.enter_context(m)

        m.get('http://localhost/v1/account/me', json={'name': 'test-user'})

        main(shlex.split(f'--base-url=http://localhost:0 whoami --data-dir {tmp_dir_cwd}'))
    assert capsys.readouterr().err.splitlines() == snapshot(
        [
            'Logged in as: test-user',
            IsStr(regex=rf'^Credentials loaded from data dir: {tmp_dir_cwd}'),
            '',
            'Logfire project URL: https://dashboard.logfire.dev',
        ]
    )


def test_whoami_default_dir(
    tmp_dir_cwd: Path, logfire_credentials: LogfireCredentials, capsys: pytest.CaptureFixture[str]
) -> None:
    logfire_credentials.write_creds_file(tmp_dir_cwd / '.logfire')
    main(['--base-url=http://localhost:0', 'whoami'])
    assert capsys.readouterr().err.splitlines() == snapshot(
        [
            'Not logged in. Run `logfire auth` to log in.',
            IsStr(regex=r'^Credentials loaded from data dir: .*/\.logfire$'),
            '',
            'Logfire project URL: https://dashboard.logfire.dev',
        ]
    )


def test_whoami_no_token_no_url(tmp_path: Path, capsys: pytest.CaptureFixture[str]) -> None:
    auth_file = tmp_path / 'default.toml'
    with patch('logfire._internal.auth.DEFAULT_FILE', auth_file), pytest.raises(SystemExit):
        main(['whoami'])

        assert 'Not logged in. Run `logfire auth` to log in.' in capsys.readouterr().err


@pytest.mark.parametrize(
    'confirm,output',
    [
        ('y', 'Cleaned Logfire data.\n'),
        ('yes', 'Cleaned Logfire data.\n'),
        ('n', 'Clean aborted.\n'),
    ],
)
def test_clean(
    tmp_dir_cwd: Path,
    logfire_credentials: LogfireCredentials,
    capsys: pytest.CaptureFixture[str],
    monkeypatch: pytest.MonkeyPatch,
    confirm: str,
    output: str,
) -> None:
    monkeypatch.setattr(sys, 'stdin', io.StringIO(confirm))

    log_file = tmp_dir_cwd / 'logfire.log'
    log_file.touch()
    monkeypatch.setattr(logfire._internal.cli, 'LOGFIRE_LOG_FILE', log_file)

    logfire_credentials.write_creds_file(tmp_dir_cwd)
    main(shlex.split(f'clean --data-dir {str(tmp_dir_cwd)} --logs'))
    out, err = capsys.readouterr()
    assert err == output
    assert out.splitlines() == [
        'The following files will be deleted:',
        str(log_file),
        str(tmp_dir_cwd / 'logfire_credentials.json'),
        'Are you sure? [N/y]',
    ]


def test_clean_default_dir_does_not_exist(capsys: pytest.CaptureFixture[str]) -> None:
    with pytest.raises(SystemExit) as exc:
        main(shlex.split('clean --data-dir potato'))
    assert 'No Logfire data found in' in capsys.readouterr().err
    assert exc.value.code == 1


def test_clean_default_dir_is_not_a_directory(
    tmp_dir_cwd: Path,
    logfire_credentials: LogfireCredentials,
    capsys: pytest.CaptureFixture[str],
    monkeypatch: pytest.MonkeyPatch,
) -> None:
    monkeypatch.setattr(sys, 'stdin', io.StringIO('y'))
    logfire_credentials.write_creds_file(tmp_dir_cwd)
    with pytest.raises(SystemExit) as exc:
        main(shlex.split(f'clean --data-dir {str(tmp_dir_cwd)}/logfire_credentials.json'))
    assert 'No Logfire data found in' in capsys.readouterr().err
    assert exc.value.code == 1


def test_inspect(
    tmp_dir_cwd: Path, logfire_credentials: LogfireCredentials, capsys: pytest.CaptureFixture[str]
) -> None:
    os.environ['COLUMNS'] = '150'
    logfire_credentials.write_creds_file(tmp_dir_cwd / '.logfire')
    with pytest.raises(SystemExit):
        main(['inspect'])
    assert capsys.readouterr().err == snapshot("""\


╭───────────────────────────────────────────────────────────────── Logfire Summary ──────────────────────────────────────────────────────────────────╮
│                                                                                                                                                    │
│  ☐ botocore (need to install opentelemetry-instrumentation-botocore)                                                                               │
│  ☐ jinja2 (need to install opentelemetry-instrumentation-jinja2)                                                                                   │
│  ☐ pymysql (need to install opentelemetry-instrumentation-pymysql)                                                                                 │
│  ☐ urllib (need to install opentelemetry-instrumentation-urllib)                                                                                   │
│                                                                                                                                                    │
│                                                                                                                                                    │
│  To install all recommended packages at once, run:                                                                                                 │
│                                                                                                                                                    │
│  uv add opentelemetry-instrumentation-botocore opentelemetry-instrumentation-jinja2 opentelemetry-instrumentation-pymysql                          │
│  opentelemetry-instrumentation-urllib                                                                                                              │
│                                                                                                                                                    │
│  ────────────────────────────────────────────────────────────────────────────────────────────────────────────────────────────────────────────────  │
│                                                                                                                                                    │
│  To hide this summary box, use: logfire run --no-summary.                                                                                          │
│                                                                                                                                                    │
╰────────────────────────────────────────────────────────────────────────────────────────────────────────────────────────────────────────────────────╯

""")


@pytest.mark.parametrize(
    ('otel_instrumentation_map', 'installed', 'should_install'),
    [
        (
            {
                'opentelemetry-instrumentation-fastapi': 'fastapi',
                'opentelemetry-instrumentation-urllib': 'urllib',
                'opentelemetry-instrumentation-sqlite3': 'sqlite3',
            },
            {'fastapi'},
            snapshot(
                {
                    ('opentelemetry-instrumentation-fastapi', 'fastapi'),
                    ('opentelemetry-instrumentation-urllib', 'urllib'),
                    ('opentelemetry-instrumentation-sqlite3', 'sqlite3'),
                }
            ),
        ),
        (
            {
                'opentelemetry-instrumentation-fastapi': 'fastapi',
                'opentelemetry-instrumentation-starlette': 'starlette',
            },
            {'fastapi', 'starlette'},
            snapshot({('opentelemetry-instrumentation-fastapi', 'fastapi')}),
        ),
        (
            {
                'opentelemetry-instrumentation-urllib3': 'urllib3',
                'opentelemetry-instrumentation-requests': 'requests',
                'opentelemetry-instrumentation-sqlite3': 'sqlite3',
            },
            {'urllib3', 'requests'},
            snapshot(
                {
                    ('opentelemetry-instrumentation-requests', 'requests'),
                    ('opentelemetry-instrumentation-sqlite3', 'sqlite3'),
                }
            ),
        ),
        (
            {'opentelemetry-instrumentation-starlette': 'starlette'},
            {'starlette'},
            snapshot({('opentelemetry-instrumentation-starlette', 'starlette')}),
        ),
    ],
)
def test_recommended_packages_with_dependencies(
    otel_instrumentation_map: dict[str, str],
    installed: set[str],
    should_install: set[tuple[str, str]],
) -> None:
    recommendations = find_recommended_instrumentations_to_install(otel_instrumentation_map, set(), installed)
    assert recommendations == should_install


@pytest.mark.parametrize('webbrowser_error', [False, True])
def test_auth(tmp_path: Path, webbrowser_error: bool, capsys: pytest.CaptureFixture[str]) -> None:
    auth_file = tmp_path / 'default.toml'
    with ExitStack() as stack:
        stack.enter_context(patch('logfire._internal.auth.DEFAULT_FILE', auth_file))
        # Necessary to assert that credentials are written to the `auth_file` (which happens from the `cli` module)
        stack.enter_context(patch('logfire._internal.cli.DEFAULT_FILE', auth_file))
        stack.enter_context(patch('logfire._internal.cli.input'))
        webbrowser_open = stack.enter_context(
            patch('webbrowser.open', side_effect=webbrowser.Error if webbrowser_error is True else None)
        )

        m = requests_mock.Mocker()
        stack.enter_context(m)
        m.post(
            'https://logfire-us.pydantic.dev/v1/device-auth/new/',
            text='{"device_code": "DC", "frontend_auth_url": "http://example.com/auth"}',
        )
        m.get(
            'https://logfire-us.pydantic.dev/v1/device-auth/wait/DC',
            [
                dict(text='null'),
                dict(text='{"token": "fake_token", "expiration": "fake_exp"}'),
            ],
        )

        main(['--region', 'us', 'auth'])

        assert auth_file.read_text() == snapshot(
            """\
[tokens."https://logfire-us.pydantic.dev"]
token = "fake_token"
expiration = "fake_exp"
"""
        )
        _, err = capsys.readouterr()
        assert err.splitlines() == snapshot(
            [
                '',
                'Welcome to Logfire! 🔥',
                'Before you can send data to Logfire, we need to authenticate you.',
                '',
                "Please open http://example.com/auth in your browser to authenticate if it hasn't already.",
                'Waiting for you to authenticate with Logfire...',
                'Successfully authenticated!',
                '',
                IsStr(regex=r'Your Logfire credentials are stored in (.*\.toml)'),
            ]
        )

        webbrowser_open.assert_called_once_with('http://example.com/auth', new=2)


def test_auth_temp_failure(tmp_path: Path) -> None:
    auth_file = tmp_path / 'default.toml'
    with ExitStack() as stack:
        stack.enter_context(patch('logfire._internal.auth.DEFAULT_FILE', auth_file))
        stack.enter_context(patch('logfire._internal.cli.input'))
        stack.enter_context(patch('logfire._internal.cli.webbrowser.open'))

        m = requests_mock.Mocker()
        stack.enter_context(m)
        m.post(
            'https://logfire-us.pydantic.dev/v1/device-auth/new/',
            text='{"device_code": "DC", "frontend_auth_url": "http://example.com/auth"}',
        )
        m.get(
            'https://logfire-us.pydantic.dev/v1/device-auth/wait/DC',
            [
                dict(exc=requests.exceptions.ConnectTimeout),
                dict(text='{"token": "fake_token", "expiration": "fake_exp"}'),
            ],
        )

        with pytest.warns(UserWarning, match=r'^Failed to poll for token\. Retrying\.\.\.$'):
            main(['--region', 'us', 'auth'])


def test_auth_permanent_failure(tmp_path: Path) -> None:
    auth_file = tmp_path / 'default.toml'
    with ExitStack() as stack:
        stack.enter_context(patch('logfire._internal.auth.DEFAULT_FILE', auth_file))
        stack.enter_context(patch('logfire._internal.cli.input'))
        stack.enter_context(patch('logfire._internal.cli.webbrowser.open'))

        m = requests_mock.Mocker()
        stack.enter_context(m)
        m.post(
            'https://logfire-us.pydantic.dev/v1/device-auth/new/',
            text='{"device_code": "DC", "frontend_auth_url": "http://example.com/auth"}',
        )
        m.get('https://logfire-us.pydantic.dev/v1/device-auth/wait/DC', text='Error', status_code=500)

        with pytest.warns(UserWarning, match=r'^Failed to poll for token\. Retrying\.\.\.$'):
            with pytest.raises(LogfireConfigError, match='Failed to poll for token.'):
                main(['--region', 'us', 'auth'])


def test_auth_on_authenticated_user(default_credentials: Path, capsys: pytest.CaptureFixture[str]) -> None:
    with patch('logfire._internal.auth.DEFAULT_FILE', default_credentials):
        # US is the default region in the default credentials fixture:
        main(['--region', 'us', 'auth'])

        _, err = capsys.readouterr()
        assert 'You are already logged in' in err


def test_auth_no_region_specified(tmp_path: Path) -> None:
    auth_file = tmp_path / 'default.toml'
    with ExitStack() as stack:
        stack.enter_context(patch('logfire._internal.auth.DEFAULT_FILE', auth_file))
        # Necessary to assert that credentials are written to the `auth_file` (which happens from the `cli` module)
        stack.enter_context(patch('logfire._internal.cli.DEFAULT_FILE', auth_file))
        # 'not_an_int' is used as the first input to test that invalid inputs are supported,
        # '2' will result in the EU region being used:
        stack.enter_context(patch('logfire._internal.cli.input', side_effect=['not_an_int', '2', '']))
        stack.enter_context(patch('logfire._internal.cli.webbrowser.open'))

        m = requests_mock.Mocker()
        stack.enter_context(m)
        m.post(
            'https://logfire-eu.pydantic.dev/v1/device-auth/new/',
            text='{"device_code": "DC", "frontend_auth_url": "http://example.com/auth"}',
        )
        m.get(
            'https://logfire-eu.pydantic.dev/v1/device-auth/wait/DC',
            [
                dict(text='null'),
                dict(text='{"token": "fake_token", "expiration": "fake_exp"}'),
            ],
        )

        # Run the auth command, *without* any region specified
        main(['auth'])

        assert auth_file.read_text() == snapshot(
            """\
[tokens."https://logfire-eu.pydantic.dev"]
token = "fake_token"
expiration = "fake_exp"
"""
        )


def test_projects_help(capsys: pytest.CaptureFixture[str]) -> None:
    main(['projects'])
    assert capsys.readouterr().out.splitlines()[0] == 'usage: logfire projects [-h] {list,new,use} ...'


def test_projects_list(default_credentials: Path, capsys: pytest.CaptureFixture[str]) -> None:
    with ExitStack() as stack:
        stack.enter_context(
            patch(
                'logfire._internal.auth.UserTokenCollection.get_token',
                return_value=UserToken(
                    token='', base_url='https://logfire-us.pydantic.dev', expiration='2099-12-31T23:59:59'
                ),
            )
        )

        m = requests_mock.Mocker()
        stack.enter_context(m)
        m.get(
            'https://logfire-us.pydantic.dev/v1/projects/',
            json=[{'organization_name': 'test-org', 'project_name': 'test-pr'}],
        )

        main(['projects', 'list'])

        output = capsys.readouterr().err
        assert output.splitlines() == snapshot(
            [
                ' Organization   | Project',
                '----------------|--------',
                ' test-org       | test-pr',
            ]
        )


def test_projects_list_no_project(default_credentials: Path, capsys: pytest.CaptureFixture[str]) -> None:
    with ExitStack() as stack:
        stack.enter_context(
            patch(
                'logfire._internal.auth.UserTokenCollection.get_token',
                return_value=UserToken(
                    token='', base_url='https://logfire-us.pydantic.dev', expiration='2099-12-31T23:59:59'
                ),
            )
        )

        m = requests_mock.Mocker()
        stack.enter_context(m)
        m.get('https://logfire-us.pydantic.dev/v1/projects/', json=[])

        main(['projects', 'list'])

        output = capsys.readouterr().err
        assert (
            output
            == 'No projects found for the current user. You can create a new project with `logfire projects new`\n'
        )


def test_projects_new_with_project_name_and_org(
    tmp_dir_cwd: Path, default_credentials: Path, capsys: pytest.CaptureFixture[str]
) -> None:
    with ExitStack() as stack:
        stack.enter_context(
            patch(
                'logfire._internal.auth.UserTokenCollection.get_token',
                return_value=UserToken(
                    token='', base_url='https://logfire-us.pydantic.dev', expiration='2099-12-31T23:59:59'
                ),
            )
        )

        m = requests_mock.Mocker()
        stack.enter_context(m)
        m.get('https://logfire-us.pydantic.dev/v1/projects/', json=[])
        m.get('https://logfire-us.pydantic.dev/v1/organizations/', json=[{'organization_name': 'fake_org'}])
        create_project_response = {
            'json': {
                'project_name': 'myproject',
                'token': 'fake_token',
                'project_url': 'fake_project_url',
            }
        }
        m.post(
            'https://logfire-us.pydantic.dev/v1/organizations/fake_org/projects',
            [create_project_response],
        )

        main(['projects', 'new', 'myproject', '--org', 'fake_org'])

        output = capsys.readouterr().err
        assert output.splitlines() == snapshot(
            ['Project created successfully. You will be able to view it at: fake_project_url']
        )

        assert json.loads((tmp_dir_cwd / '.logfire/logfire_credentials.json').read_text()) == {
            **create_project_response['json'],
            'logfire_api_url': 'https://logfire-us.pydantic.dev',
        }


def test_projects_new_with_project_name_without_org(
    tmp_dir_cwd: Path, default_credentials: Path, capsys: pytest.CaptureFixture[str]
) -> None:
    with ExitStack() as stack:
        stack.enter_context(
            patch(
                'logfire._internal.auth.UserTokenCollection.get_token',
                return_value=UserToken(
                    token='', base_url='https://logfire-us.pydantic.dev', expiration='2099-12-31T23:59:59'
                ),
            )
        )
        confirm_mock = stack.enter_context(patch('rich.prompt.Confirm.ask', side_effect=[True]))

        m = requests_mock.Mocker()
        stack.enter_context(m)
        m.get('https://logfire-us.pydantic.dev/v1/projects/', json=[])
        m.get('https://logfire-us.pydantic.dev/v1/organizations/', json=[{'organization_name': 'fake_org'}])
        create_project_response = {
            'json': {
                'project_name': 'myproject',
                'token': 'fake_token',
                'project_url': 'fake_project_url',
            }
        }
        m.post(
            'https://logfire-us.pydantic.dev/v1/organizations/fake_org/projects',
            [create_project_response],
        )

        main(['projects', 'new', 'myproject'])

        assert confirm_mock.mock_calls == [
            call('The project will be created in the organization "fake_org". Continue?', default=True),
        ]

        output = capsys.readouterr().err
        assert output == snapshot('Project created successfully. You will be able to view it at: fake_project_url\n')

        assert json.loads((tmp_dir_cwd / '.logfire/logfire_credentials.json').read_text()) == {
            **create_project_response['json'],
            'logfire_api_url': 'https://logfire-us.pydantic.dev',
        }


def test_projects_new_with_project_name_and_wrong_org(
    tmp_dir_cwd: Path, default_credentials: Path, capsys: pytest.CaptureFixture[str]
) -> None:
    with ExitStack() as stack:
        stack.enter_context(
            patch(
                'logfire._internal.auth.UserTokenCollection.get_token',
                return_value=UserToken(
                    token='', base_url='https://logfire-us.pydantic.dev', expiration='2099-12-31T23:59:59'
                ),
            )
        )
        confirm_mock = stack.enter_context(patch('rich.prompt.Confirm.ask', side_effect=[True]))

        m = requests_mock.Mocker()
        stack.enter_context(m)
        m.get('https://logfire-us.pydantic.dev/v1/projects/', json=[])
        m.get('https://logfire-us.pydantic.dev/v1/organizations/', json=[{'organization_name': 'fake_org'}])
        create_project_response = {
            'json': {
                'project_name': 'myproject',
                'token': 'fake_token',
                'project_url': 'fake_project_url',
            }
        }
        m.post(
            'https://logfire-us.pydantic.dev/v1/organizations/fake_org/projects',
            [create_project_response],
        )

        main(['projects', 'new', 'myproject', '--org', 'wrong_org'])

        assert confirm_mock.mock_calls == [
            call('The project will be created in the organization "fake_org". Continue?', default=True),
        ]
        output = capsys.readouterr().err
        assert output == snapshot('Project created successfully. You will be able to view it at: fake_project_url\n')

        assert json.loads((tmp_dir_cwd / '.logfire/logfire_credentials.json').read_text()) == {
            **create_project_response['json'],
            'logfire_api_url': 'https://logfire-us.pydantic.dev',
        }


def test_projects_new_with_project_name_and_default_org(
    tmp_dir_cwd: Path, default_credentials: Path, capsys: pytest.CaptureFixture[str]
) -> None:
    with ExitStack() as stack:
        stack.enter_context(
            patch(
                'logfire._internal.auth.UserTokenCollection.get_token',
                return_value=UserToken(
                    token='', base_url='https://logfire-us.pydantic.dev', expiration='2099-12-31T23:59:59'
                ),
            )
        )

        m = requests_mock.Mocker()
        stack.enter_context(m)
        m.get('https://logfire-us.pydantic.dev/v1/projects/', json=[])
        m.get('https://logfire-us.pydantic.dev/v1/organizations/', json=[{'organization_name': 'fake_org'}])
        create_project_response = {
            'json': {
                'project_name': 'myproject',
                'token': 'fake_token',
                'project_url': 'fake_project_url',
            }
        }
        m.post(
            'https://logfire-us.pydantic.dev/v1/organizations/fake_org/projects',
            [create_project_response],
        )

        main(['projects', 'new', 'myproject', '--default-org'])

        output = capsys.readouterr().err
        assert output == snapshot('Project created successfully. You will be able to view it at: fake_project_url\n')

        assert json.loads((tmp_dir_cwd / '.logfire/logfire_credentials.json').read_text()) == {
            **create_project_response['json'],
            'logfire_api_url': 'https://logfire-us.pydantic.dev',
        }


def test_projects_new_with_project_name_multiple_organizations(
    tmp_dir_cwd: Path, default_credentials: Path, capsys: pytest.CaptureFixture[str]
) -> None:
    with ExitStack() as stack:
        stack.enter_context(
            patch(
                'logfire._internal.auth.UserTokenCollection.get_token',
                return_value=UserToken(
                    token='', base_url='https://logfire-us.pydantic.dev', expiration='2099-12-31T23:59:59'
                ),
            )
        )
        prompt_mock = stack.enter_context(patch('rich.prompt.Prompt.ask', side_effect=['fake_org']))

        m = requests_mock.Mocker()
        stack.enter_context(m)
        m.get('https://logfire-us.pydantic.dev/v1/projects/', json=[])
        m.get(
            'https://logfire-us.pydantic.dev/v1/organizations/',
            json=[{'organization_name': 'fake_org'}, {'organization_name': 'fake_default_org'}],
        )
        m.get(
            'https://logfire-us.pydantic.dev/v1/account/me',
            json={'default_organization': {'organization_name': 'fake_default_org'}},
        )

        create_project_response = {
            'json': {
                'project_name': 'myproject',
                'token': 'fake_token',
                'project_url': 'fake_project_url',
            }
        }
        m.post(
            'https://logfire-us.pydantic.dev/v1/organizations/fake_org/projects',
            [create_project_response],
        )

        main(['projects', 'new', 'myproject'])

        assert prompt_mock.mock_calls == [
            call(
                '\nTo create and use a new project, please provide the following information:\nSelect the organization to create the project in',
                choices=['fake_org', 'fake_default_org'],
                default='fake_default_org',
            )
        ]

        output = capsys.readouterr().err
        assert output == snapshot('Project created successfully. You will be able to view it at: fake_project_url\n')

        assert json.loads((tmp_dir_cwd / '.logfire/logfire_credentials.json').read_text()) == {
            **create_project_response['json'],
            'logfire_api_url': 'https://logfire-us.pydantic.dev',
        }


def test_projects_new_with_project_name_and_default_org_multiple_organizations(
    tmp_dir_cwd: Path, default_credentials: Path, capsys: pytest.CaptureFixture[str]
) -> None:
    with ExitStack() as stack:
        stack.enter_context(
            patch(
                'logfire._internal.auth.UserTokenCollection.get_token',
                return_value=UserToken(
                    token='', base_url='https://logfire-us.pydantic.dev', expiration='2099-12-31T23:59:59'
                ),
            )
        )

        m = requests_mock.Mocker()
        stack.enter_context(m)
        m.get('https://logfire-us.pydantic.dev/v1/projects/', json=[])
        m.get(
            'https://logfire-us.pydantic.dev/v1/organizations/',
            json=[{'organization_name': 'fake_org'}, {'organization_name': 'fake_default_org'}],
        )
        m.get(
            'https://logfire-us.pydantic.dev/v1/account/me',
            json={'default_organization': {'organization_name': 'fake_default_org'}},
        )

        create_project_response = {
            'json': {
                'project_name': 'myproject',
                'token': 'fake_token',
                'project_url': 'fake_project_url',
            }
        }
        m.post(
            'https://logfire-us.pydantic.dev/v1/organizations/fake_default_org/projects',
            [create_project_response],
        )

        main(['projects', 'new', 'myproject', '--default-org'])

        output = capsys.readouterr().err
        assert output == snapshot('Project created successfully. You will be able to view it at: fake_project_url\n')

        assert json.loads((tmp_dir_cwd / '.logfire/logfire_credentials.json').read_text()) == {
            **create_project_response['json'],
            'logfire_api_url': 'https://logfire-us.pydantic.dev',
        }


def test_projects_new_without_project_name(
    tmp_dir_cwd: Path, default_credentials: Path, capsys: pytest.CaptureFixture[str]
) -> None:
    with ExitStack() as stack:
        stack.enter_context(
            patch(
                'logfire._internal.auth.UserTokenCollection.get_token',
                return_value=UserToken(
                    token='', base_url='https://logfire-us.pydantic.dev', expiration='2099-12-31T23:59:59'
                ),
            )
        )
        prompt_mock = stack.enter_context(patch('rich.prompt.Prompt.ask', side_effect=['myproject', '']))

        m = requests_mock.Mocker()
        stack.enter_context(m)
        m.get('https://logfire-us.pydantic.dev/v1/projects/', json=[])
        m.get('https://logfire-us.pydantic.dev/v1/organizations/', json=[{'organization_name': 'fake_org'}])
        create_project_response = {
            'json': {
                'project_name': 'myproject',
                'token': 'fake_token',
                'project_url': 'fake_project_url',
            }
        }
        m.post(
            'https://logfire-us.pydantic.dev/v1/organizations/fake_org/projects',
            [create_project_response],
        )

        main(['projects', 'new', '--default-org'])

        assert prompt_mock.mock_calls == [
            call('Enter the project name', default=sanitize_project_name(tmp_dir_cwd.name))
        ]

        output = capsys.readouterr().err
        assert output == snapshot('Project created successfully. You will be able to view it at: fake_project_url\n')

        assert json.loads((tmp_dir_cwd / '.logfire/logfire_credentials.json').read_text()) == {
            **create_project_response['json'],
            'logfire_api_url': 'https://logfire-us.pydantic.dev',
        }


def test_projects_new_invalid_project_name(
    tmp_dir_cwd: Path, default_credentials: Path, capsys: pytest.CaptureFixture[str]
) -> None:
    with ExitStack() as stack:
        stack.enter_context(
            patch(
                'logfire._internal.auth.UserTokenCollection.get_token',
                return_value=UserToken(
                    token='', base_url='https://logfire-us.pydantic.dev', expiration='2099-12-31T23:59:59'
                ),
            )
        )
        prompt_mock = stack.enter_context(patch('rich.prompt.Prompt.ask', side_effect=['myproject', '']))

        m = requests_mock.Mocker()
        stack.enter_context(m)
        m.get('https://logfire-us.pydantic.dev/v1/projects/', json=[])
        m.get('https://logfire-us.pydantic.dev/v1/organizations/', json=[{'organization_name': 'fake_org'}])
        create_project_response = {
            'json': {
                'project_name': 'myproject',
                'token': 'fake_token',
                'project_url': 'fake_project_url',
            }
        }
        m.post(
            'https://logfire-us.pydantic.dev/v1/organizations/fake_org/projects',
            [create_project_response],
        )

        main(['projects', 'new', 'invalid name', '--default-org'])

        assert prompt_mock.mock_calls == [
            call(
                "\nThe project name you've entered is invalid. Valid project names:\n"
                '  * may contain lowercase alphanumeric characters\n'
                '  * may contain single hyphens\n'
                '  * may not start or end with a hyphen\n\n'
                'Enter the project name you want to use:',
                default='testprojectsnewinvalidproj0',
            ),
        ]

        output = capsys.readouterr().err
        assert output == snapshot('Project created successfully. You will be able to view it at: fake_project_url\n')

        assert json.loads((tmp_dir_cwd / '.logfire/logfire_credentials.json').read_text()) == {
            **create_project_response['json'],
            'logfire_api_url': 'https://logfire-us.pydantic.dev',
        }


def test_projects_new_error(tmp_dir_cwd: Path, default_credentials: Path) -> None:
    with ExitStack() as stack:
        stack.enter_context(
            patch(
                'logfire._internal.auth.UserTokenCollection.get_token',
                return_value=UserToken(
                    token='', base_url='https://logfire-us.pydantic.dev', expiration='2099-12-31T23:59:59'
                ),
            )
        )
        stack.enter_context(patch('logfire._internal.cli.LogfireCredentials.write_creds_file', side_effect=TypeError))

        m = requests_mock.Mocker()
        stack.enter_context(m)
        m.get('https://logfire-us.pydantic.dev/v1/projects/', json=[])
        m.get('https://logfire-us.pydantic.dev/v1/organizations/', json=[{'organization_name': 'fake_org'}])
        create_project_response = {
            'json': {
                'project_name': 'myproject',
                'token': 'fake_token',
                'project_url': 'fake_project_url',
            }
        }
        m.post(
            'https://logfire-us.pydantic.dev/v1/organizations/fake_org/projects',
            [create_project_response],
        )

        with pytest.raises(LogfireConfigError, match='Invalid credentials, when initializing project:'):
            main(['projects', 'new', 'myproject', '--org', 'fake_org'])


def test_projects_without_project_name_without_org(
    tmp_dir_cwd: Path, default_credentials: Path, capsys: pytest.CaptureFixture[str]
) -> None:
    with ExitStack() as stack:
        stack.enter_context(
            patch(
                'logfire._internal.auth.UserTokenCollection.get_token',
                return_value=UserToken(
                    token='', base_url='https://logfire-us.pydantic.dev', expiration='2099-12-31T23:59:59'
                ),
            )
        )
        confirm_mock = stack.enter_context(patch('rich.prompt.Confirm.ask', side_effect=[True]))
        prompt_mock = stack.enter_context(patch('rich.prompt.Prompt.ask', side_effect=['myproject', '']))

        m = requests_mock.Mocker()
        stack.enter_context(m)
        m.get('https://logfire-us.pydantic.dev/v1/projects/', json=[])
        m.get('https://logfire-us.pydantic.dev/v1/organizations/', json=[{'organization_name': 'fake_org'}])
        create_project_response = {
            'json': {
                'project_name': 'myproject',
                'token': 'fake_token',
                'project_url': 'fake_project_url',
            }
        }
        m.post(
            'https://logfire-us.pydantic.dev/v1/organizations/fake_org/projects',
            [create_project_response],
        )

        main(['projects', 'new'])

        assert confirm_mock.mock_calls == [
            call('The project will be created in the organization "fake_org". Continue?', default=True),
        ]
        assert prompt_mock.mock_calls == [
            call('Enter the project name', default=sanitize_project_name(tmp_dir_cwd.name))
        ]

        output = capsys.readouterr().err
        assert output == snapshot('Project created successfully. You will be able to view it at: fake_project_url\n')

        assert json.loads((tmp_dir_cwd / '.logfire/logfire_credentials.json').read_text()) == {
            **create_project_response['json'],
            'logfire_api_url': 'https://logfire-us.pydantic.dev',
        }


def test_projects_new_get_organizations_error(tmp_dir_cwd: Path, default_credentials: Path) -> None:
    with ExitStack() as stack:
        stack.enter_context(
            patch(
                'logfire._internal.auth.UserTokenCollection.get_token',
                return_value=UserToken(
                    token='', base_url='https://logfire-us.pydantic.dev', expiration='2099-12-31T23:59:59'
                ),
            )
        )

        m = requests_mock.Mocker()
        stack.enter_context(m)
        m.get('https://logfire-us.pydantic.dev/v1/organizations/', text='Error', status_code=500)

        with pytest.raises(LogfireConfigError, match='Error retrieving list of organizations'):
            main(['projects', 'new'])


def test_projects_new_get_user_info_error(tmp_dir_cwd: Path, default_credentials: Path) -> None:
    with ExitStack() as stack:
        stack.enter_context(
            patch(
                'logfire._internal.auth.UserTokenCollection.get_token',
                return_value=UserToken(
                    token='', base_url='https://logfire-us.pydantic.dev', expiration='2099-12-31T23:59:59'
                ),
            )
        )

        m = requests_mock.Mocker()
        stack.enter_context(m)
        m.get('https://logfire-us.pydantic.dev/v1/projects/', json=[])
        m.get(
            'https://logfire-us.pydantic.dev/v1/organizations/',
            json=[{'organization_name': 'fake_org'}, {'organization_name': 'fake_default_org'}],
        )
        m.get('https://logfire-us.pydantic.dev/v1/account/me', text='Error', status_code=500)

        with pytest.raises(LogfireConfigError, match='Error retrieving user information'):
            main(['projects', 'new'])


def test_projects_new_create_project_error(tmp_dir_cwd: Path, default_credentials: Path) -> None:
    with ExitStack() as stack:
        stack.enter_context(
            patch(
                'logfire._internal.auth.UserTokenCollection.get_token',
                return_value=UserToken(
                    token='', base_url='https://logfire-us.pydantic.dev', expiration='2099-12-31T23:59:59'
                ),
            )
        )
        stack.enter_context(patch('logfire._internal.cli.LogfireCredentials.write_creds_file', side_effect=TypeError))

        m = requests_mock.Mocker()
        stack.enter_context(m)
        m.get('https://logfire-us.pydantic.dev/v1/projects/', json=[])
        m.get('https://logfire-us.pydantic.dev/v1/organizations/', json=[{'organization_name': 'fake_org'}])
        m.post('https://logfire-us.pydantic.dev/v1/organizations/fake_org/projects', text='Error', status_code=500)

        with pytest.raises(LogfireConfigError, match='Error creating new project'):
            main(['projects', 'new', 'myproject', '--org', 'fake_org'])


def test_create_read_token(tmp_dir_cwd: Path, default_credentials: Path, capsys: pytest.CaptureFixture[str]) -> None:
    with ExitStack() as stack:
        stack.enter_context(
            patch(
                'logfire._internal.auth.UserTokenCollection.get_token',
                return_value=UserToken(
                    token='', base_url='https://logfire-us.pydantic.dev', expiration='2099-12-31T23:59:59'
                ),
            )
        )

        m = requests_mock.Mocker()
        stack.enter_context(m)
        m.post(
            'https://logfire-us.pydantic.dev/v1/organizations/fake_org/projects/myproject/read-tokens',
            json={'token': 'fake_token'},
        )

        main(['read-tokens', '--project', 'fake_org/myproject', 'create'])

        output = capsys.readouterr().out
        assert output == snapshot('fake_token\n')


def test_get_prompt(tmp_dir_cwd: Path, default_credentials: Path, capsys: pytest.CaptureFixture[str]) -> None:
    with ExitStack() as stack:
        stack.enter_context(
            patch(
                'logfire._internal.auth.UserTokenCollection.get_token',
                return_value=UserToken(
                    token='', base_url='https://logfire-us.pydantic.dev', expiration='2099-12-31T23:59:59'
                ),
            )
        )

        m = requests_mock.Mocker()
        stack.enter_context(m)
        m.get(
            'https://logfire-us.pydantic.dev/v1/organizations/fake_org/projects/myproject/prompts',
            json={'prompt': 'This is the prompt\n'},
        )

        main(['prompt', '--project', 'fake_org/myproject', 'fix-span-issue:123'])

        output = capsys.readouterr().out
        assert output == snapshot('This is the prompt\n')


def test_projects_use(tmp_dir_cwd: Path, default_credentials: Path, capsys: pytest.CaptureFixture[str]) -> None:
    with ExitStack() as stack:
        stack.enter_context(
            patch(
                'logfire._internal.auth.UserTokenCollection.get_token',
                return_value=UserToken(
                    token='', base_url='https://logfire-us.pydantic.dev', expiration='2099-12-31T23:59:59'
                ),
            )
        )

        m = requests_mock.Mocker()
        stack.enter_context(m)
        m.get(
            'https://logfire-us.pydantic.dev/v1/projects/',
            json=[
                {'organization_name': 'fake_org', 'project_name': 'myproject'},
                {'organization_name': 'fake_org', 'project_name': 'otherproject'},
            ],
        )
        create_project_response = {
            'json': {
                'project_name': 'myproject',
                'token': 'fake_token',
                'project_url': 'fake_project_url',
            }
        }
        m.post(
            'https://logfire-us.pydantic.dev/v1/organizations/fake_org/projects/myproject/write-tokens/',
            [create_project_response],
        )

        main(['projects', 'use', 'myproject'])

        output = capsys.readouterr().err
        assert output == snapshot('Project configured successfully. You will be able to view it at: fake_project_url\n')

        assert json.loads((tmp_dir_cwd / '.logfire/logfire_credentials.json').read_text()) == {
            **create_project_response['json'],
            'logfire_api_url': 'https://logfire-us.pydantic.dev',
        }


def test_projects_use_without_project_name(
    tmp_dir_cwd: Path, default_credentials: Path, capsys: pytest.CaptureFixture[str]
) -> None:
    with ExitStack() as stack:
        stack.enter_context(
            patch(
                'logfire._internal.auth.UserTokenCollection.get_token',
                return_value=UserToken(
                    token='', base_url='https://logfire-us.pydantic.dev', expiration='2099-12-31T23:59:59'
                ),
            )
        )
        prompt_mock = stack.enter_context(patch('rich.prompt.Prompt.ask', side_effect=['1']))

        m = requests_mock.Mocker()
        stack.enter_context(m)
        m.get(
            'https://logfire-us.pydantic.dev/v1/projects/',
            json=[
                {'organization_name': 'fake_org', 'project_name': 'myproject'},
                {'organization_name': 'fake_org', 'project_name': 'otherproject'},
            ],
        )
        create_project_response = {
            'json': {
                'project_name': 'myproject',
                'token': 'fake_token',
                'project_url': 'fake_project_url',
            }
        }
        m.post(
            'https://logfire-us.pydantic.dev/v1/organizations/fake_org/projects/myproject/write-tokens/',
            [create_project_response],
        )

        main(['projects', 'use'])

        assert prompt_mock.mock_calls == [
            call(
                (
                    'Please select one of the following projects by number:\n'
                    '1. fake_org/myproject\n'
                    '2. fake_org/otherproject\n'
                ),
                choices=['1', '2'],
                default='1',
            )
        ]

        output = capsys.readouterr().err
        assert output == snapshot('Project configured successfully. You will be able to view it at: fake_project_url\n')

        assert json.loads((tmp_dir_cwd / '.logfire/logfire_credentials.json').read_text()) == {
            **create_project_response['json'],
            'logfire_api_url': 'https://logfire-us.pydantic.dev',
        }


def test_projects_use_multiple(
    tmp_dir_cwd: Path, default_credentials: Path, capsys: pytest.CaptureFixture[str]
) -> None:
    with ExitStack() as stack:
        stack.enter_context(
            patch(
                'logfire._internal.auth.UserTokenCollection.get_token',
                return_value=UserToken(
                    token='', base_url='https://logfire-us.pydantic.dev', expiration='2099-12-31T23:59:59'
                ),
            )
        )
        config_console = stack.enter_context(patch('logfire._internal.config.Console'))
        prompt_mock = stack.enter_context(patch('rich.prompt.Prompt.ask', side_effect=['1']))

        m = requests_mock.Mocker()
        stack.enter_context(m)
        m.get(
            'https://logfire-us.pydantic.dev/v1/projects/',
            json=[
                {'organization_name': 'fake_org', 'project_name': 'myproject'},
                {'organization_name': 'other_org', 'project_name': 'myproject'},
            ],
        )
        create_project_response = {
            'json': {
                'project_name': 'myproject',
                'token': 'fake_token',
                'project_url': 'fake_project_url',
            }
        }
        m.post(
            'https://logfire-us.pydantic.dev/v1/organizations/fake_org/projects/myproject/write-tokens/',
            [create_project_response],
        )

        main(['projects', 'use', 'myproject'])

        output = capsys.readouterr().err
        assert output == snapshot('Project configured successfully. You will be able to view it at: fake_project_url\n')

        config_console_calls = [re.sub(r'^call(\(\).)?', '', str(call)) for call in config_console.mock_calls]
        assert config_console_calls == [
            IsStr(regex=r'^\(file=.*'),
            "print('Found multiple projects with name `myproject`.')",
        ]

        assert prompt_mock.mock_calls == [
            call(
                (
                    'Please select one of the following projects by number:\n'
                    '1. fake_org/myproject\n'
                    '2. other_org/myproject\n'
                ),
                choices=['1', '2'],
                default='1',
            )
        ]

        assert json.loads((tmp_dir_cwd / '.logfire/logfire_credentials.json').read_text()) == {
            **create_project_response['json'],
            'logfire_api_url': 'https://logfire-us.pydantic.dev',
        }


def test_projects_use_multiple_with_org(
    tmp_dir_cwd: Path, default_credentials: Path, capsys: pytest.CaptureFixture[str]
) -> None:
    with ExitStack() as stack:
        stack.enter_context(
            patch(
                'logfire._internal.auth.UserTokenCollection.get_token',
                return_value=UserToken(
                    token='', base_url='https://logfire-us.pydantic.dev', expiration='2099-12-31T23:59:59'
                ),
            )
        )

        m = requests_mock.Mocker()
        stack.enter_context(m)
        m.get(
            'https://logfire-us.pydantic.dev/v1/projects/',
            json=[
                {'organization_name': 'fake_org', 'project_name': 'myproject'},
                {'organization_name': 'other_org', 'project_name': 'myproject'},
            ],
        )
        create_project_response = {
            'json': {
                'project_name': 'myproject',
                'token': 'fake_token',
                'project_url': 'fake_project_url',
            }
        }
        m.post(
            'https://logfire-us.pydantic.dev/v1/organizations/fake_org/projects/myproject/write-tokens/',
            [create_project_response],
        )

        main(['projects', 'use', 'myproject', '--org', 'fake_org'])

        output = capsys.readouterr().err
        assert output == snapshot('Project configured successfully. You will be able to view it at: fake_project_url\n')

        assert json.loads((tmp_dir_cwd / '.logfire/logfire_credentials.json').read_text()) == {
            **create_project_response['json'],
            'logfire_api_url': 'https://logfire-us.pydantic.dev',
        }


def test_projects_use_wrong_project(
    tmp_dir_cwd: Path, default_credentials: Path, capsys: pytest.CaptureFixture[str]
) -> None:
    with ExitStack() as stack:
        stack.enter_context(
            patch(
                'logfire._internal.auth.UserTokenCollection.get_token',
                return_value=UserToken(
                    token='', base_url='https://logfire-us.pydantic.dev', expiration='2099-12-31T23:59:59'
                ),
            )
        )
        prompt_mock = stack.enter_context(patch('rich.prompt.Prompt.ask', side_effect=['y', '1']))

        m = requests_mock.Mocker()
        stack.enter_context(m)
        m.get(
            'https://logfire-us.pydantic.dev/v1/projects/',
            json=[{'organization_name': 'fake_org', 'project_name': 'myproject'}],
        )
        create_project_response = {
            'json': {
                'project_name': 'myproject',
                'token': 'fake_token',
                'project_url': 'fake_project_url',
            }
        }
        m.post(
            'https://logfire-us.pydantic.dev/v1/organizations/fake_org/projects/myproject/write-tokens/',
            [create_project_response],
        )

        main(['projects', 'use', 'wrong-project', '--org', 'fake_org'])

        assert prompt_mock.mock_calls == [
            call(
                'No projects with name `wrong-project` found for the current user in organization `fake_org`. Choose from all projects?',
                choices=['y', 'n'],
                default='y',
            ),
            call(
                'Please select one of the following projects by number:\n1. fake_org/myproject\n',
                choices=['1'],
                default='1',
            ),
        ]

        output = capsys.readouterr().err
        assert output == snapshot('Project configured successfully. You will be able to view it at: fake_project_url\n')

        assert json.loads((tmp_dir_cwd / '.logfire/logfire_credentials.json').read_text()) == {
            **create_project_response['json'],
            'logfire_api_url': 'https://logfire-us.pydantic.dev',
        }


def test_projects_use_wrong_project_give_up(
    tmp_dir_cwd: Path, default_credentials: Path, capsys: pytest.CaptureFixture[str]
) -> None:
    with ExitStack() as stack:
        stack.enter_context(
            patch(
                'logfire._internal.auth.UserTokenCollection.get_token',
                return_value=UserToken(
                    token='', base_url='https://logfire-us.pydantic.dev', expiration='2099-12-31T23:59:59'
                ),
            )
        )
        config_console = stack.enter_context(patch('logfire._internal.config.Console'))
        prompt_mock = stack.enter_context(patch('rich.prompt.Prompt.ask', side_effect=['n']))

        m = requests_mock.Mocker()
        stack.enter_context(m)
        m.get(
            'https://logfire-us.pydantic.dev/v1/projects/',
            json=[{'organization_name': 'fake_org', 'project_name': 'myproject'}],
        )

        main(['projects', 'use', 'wrong-project', '--org', 'fake_org'])

        assert prompt_mock.mock_calls == [
            call(
                'No projects with name `wrong-project` found for the current user in organization `fake_org`. Choose from all projects?',
                choices=['y', 'n'],
                default='y',
            ),
        ]
        config_console_calls = [re.sub(r'^call(\(\).)?', '', str(call)) for call in config_console.mock_calls]
        assert config_console_calls == [
            IsStr(regex=r'^\(file=.*'),
            "print('You can create a new project in organization `fake_org` with `logfire projects new --org fake_org`')",
        ]


def test_projects_use_without_projects(tmp_dir_cwd: Path, capsys: pytest.CaptureFixture[str]) -> None:
    with ExitStack() as stack:
        stack.enter_context(
            patch(
                'logfire._internal.auth.UserTokenCollection.get_token',
                return_value=UserToken(
                    token='', base_url='https://logfire-us.pydantic.dev', expiration='2099-12-31T23:59:59'
                ),
            )
        )

        m = requests_mock.Mocker()
        stack.enter_context(m)
        m.get(
            'https://logfire-us.pydantic.dev/v1/projects/',
            json=[],
        )

        main(['projects', 'use', 'myproject'])

        assert (
            re.sub(r'\s+', ' ', capsys.readouterr().err).strip()
            == 'No projects found for the current user. You can create a new project with `logfire projects new`'
        )


def test_projects_use_error(tmp_dir_cwd: Path, default_credentials: Path) -> None:
    with ExitStack() as stack:
        stack.enter_context(
            patch(
                'logfire._internal.auth.UserTokenCollection.get_token',
                return_value=UserToken(
                    token='', base_url='https://logfire-us.pydantic.dev', expiration='2099-12-31T23:59:59'
                ),
            )
        )
        stack.enter_context(patch('logfire._internal.cli.LogfireCredentials.write_creds_file', side_effect=TypeError))

        m = requests_mock.Mocker()
        stack.enter_context(m)
        m.get(
            'https://logfire-us.pydantic.dev/v1/projects/',
            json=[{'organization_name': 'fake_org', 'project_name': 'myproject'}],
        )
        create_project_response = {
            'json': {
                'project_name': 'myproject',
                'token': 'fake_token',
                'project_url': 'fake_project_url',
            }
        }
        m.post(
            'https://logfire-us.pydantic.dev/v1/organizations/fake_org/projects/myproject/write-tokens/',
            [create_project_response],
        )

        with pytest.raises(LogfireConfigError, match='Invalid credentials, when initializing project:'):
            main(['projects', 'use', 'myproject', '--org', 'fake_org'])


def test_projects_use_write_token_error(tmp_dir_cwd: Path, default_credentials: Path) -> None:
    with ExitStack() as stack:
        stack.enter_context(
            patch(
                'logfire._internal.auth.UserTokenCollection.get_token',
                return_value=UserToken(
                    token='', base_url='https://logfire-us.pydantic.dev', expiration='2099-12-31T23:59:59'
                ),
            )
        )
        stack.enter_context(patch('logfire._internal.cli.LogfireCredentials.write_creds_file', side_effect=TypeError))

        m = requests_mock.Mocker()
        stack.enter_context(m)
        m.get(
            'https://logfire-us.pydantic.dev/v1/projects/',
            json=[{'organization_name': 'fake_org', 'project_name': 'myproject'}],
        )
        m.post(
            'https://logfire-us.pydantic.dev/v1/organizations/fake_org/projects/myproject/write-tokens/',
            text='Error',
            status_code=500,
        )

        with pytest.raises(LogfireConfigError, match='Error creating project write token'):
            main(['projects', 'use', 'myproject', '--org', 'fake_org'])


def test_info(capsys: pytest.CaptureFixture[str]) -> None:
    main(['info'])
    output = capsys.readouterr().err.strip()
    assert output.startswith('logfire="')
    assert '[related_packages]' in output


def test_instrument_packages_calls_instrument(monkeypatch: pytest.MonkeyPatch):
    fake_logfire = types.SimpleNamespace()
    called = {}

    def make_instrument(name: str):
        def f():
            called[name] = True

        return f

    fake_logfire.instrument_foo = make_instrument('foo')
    monkeypatch.setattr(logfire._internal.cli.run, 'logfire', fake_logfire)
    installed_otel = {'opentelemetry-instrumentation-foo'}
    instrument_pkg_map = {'opentelemetry-instrumentation-foo': 'foo'}
    result = instrument_packages(installed_otel, instrument_pkg_map)
    assert result == snapshot(['foo'])
    assert called['foo'] is True


def test_instrument_packages_handles_missing(monkeypatch: pytest.MonkeyPatch):
    fake_logfire = types.SimpleNamespace()
    monkeypatch.setitem(sys.modules, 'logfire', fake_logfire)
    installed_otel = {'opentelemetry-instrumentation-bar'}
    instrument_pkg_map = {'opentelemetry-instrumentation-bar': 'bar'}
    result = instrument_packages(installed_otel, instrument_pkg_map)
    assert result == []


def test_instrumented_packages_text_basic():
    installed_otel_pkgs = {'opentelemetry-instrumentation-foo', 'opentelemetry-instrumentation-bar'}
    instrumented_packages = ['foo']
    installed_pkgs = {'foo', 'bar'}
    text = instrumented_packages_text(installed_otel_pkgs.copy(), instrumented_packages, installed_pkgs)
    assert '✓ foo' in text
    assert '⚠️ bar' in text


def test_get_recommendation_texts():
    recs = {('opentelemetry-instrumentation-foo', 'foo'), ('opentelemetry-instrumentation-bar', 'bar')}
    recommended, install = get_recommendation_texts(recs)
    assert 'uv add opentelemetry-instrumentation-bar opentelemetry-instrumentation-foo' in install
    assert 'need to install opentelemetry-instrumentation-bar' in recommended
    assert 'need to install opentelemetry-instrumentation-foo' in recommended


def test_instrument_packages_openai() -> None:
    instrument_packages({'openai'}, {'openai': 'openai'})

    import openai

    client = openai.Client()
    assert getattr(client, '_is_instrumented_by_logfire', False) is True


def test_instrument_packages_aiohttp_server() -> None:
    try:
        instrument_packages(
            {'opentelemetry-instrumentation-aiohttp-server'},
            {'opentelemetry-instrumentation-aiohttp-server': 'aiohttp_server'},
        )

        import aiohttp.web

        app = aiohttp.web.Application()
        assert app.middlewares[0].__module__ == 'opentelemetry.instrumentation.aiohttp_server'
    finally:
        from opentelemetry.instrumentation.aiohttp_server import AioHttpServerInstrumentor

        AioHttpServerInstrumentor().uninstrument()


async def test_instrument_packages_aiohttp_client() -> None:
    try:
        instrument_packages(
            {'opentelemetry-instrumentation-aiohttp-client'},
            {'opentelemetry-instrumentation-aiohttp-client': 'aiohttp_client'},
        )

        import aiohttp.client

        async with aiohttp.client.ClientSession() as client:
            assert getattr(client.trace_configs[0], '_is_instrumented_by_opentelemetry', False) is True
    finally:
        from opentelemetry.instrumentation.aiohttp_client import AioHttpClientInstrumentor

        AioHttpClientInstrumentor().uninstrument()


def test_split_args_action() -> None:
    parser = argparse.ArgumentParser()
    parser.add_argument('--foo', action=SplitArgs)
    args = parser.parse_args(['--foo', 'a,b,c'])
    assert args.foo == ['a', 'b', 'c']


def test_org_project_action() -> None:
    parser = argparse.ArgumentParser()
    parser.add_argument('--project', action=OrgProjectAction)
    args = parser.parse_args(['--project', 'organization/project'])
    assert args.project == 'project'
    assert args.organization == 'organization'

    # Missing `/` separation.
    with pytest.raises(SystemExit):
        args = parser.parse_args(['--project', 'organization'])

    # Empty project or organization name.
    with pytest.raises(SystemExit):
        args = parser.parse_args(['--project', 'organization/'])

    # Can't split multiple `/`.
    with pytest.raises(SystemExit):
        args = parser.parse_args(['--project', 'organization/project/extra'])


def test_instrumented_packages_text_filters_starlette_and_urllib3():
    # Both special cases: fastapi/starlette and requests/urllib3
    installed_otel_pkgs = {
        'opentelemetry-instrumentation-fastapi',
        'opentelemetry-instrumentation-starlette',
        'opentelemetry-instrumentation-requests',
        'opentelemetry-instrumentation-urllib3',
    }
    instrumented_packages = ['fastapi', 'starlette', 'requests', 'urllib3']
    installed_pkgs = {'fastapi', 'starlette', 'requests', 'urllib3'}

    text = instrumented_packages_text(installed_otel_pkgs, instrumented_packages, installed_pkgs)
    assert str(text) == snapshot(
        """\
Your instrumentation checklist:

✓ fastapi (installed and instrumented)
✓ requests (installed and instrumented)
"""
    )


def test_parse_run_no_script(monkeypatch: pytest.MonkeyPatch) -> None:
    monkeypatch.setattr('logfire.configure', configure_mock := Mock())
    monkeypatch.setattr('logfire._internal.cli.run.instrument_package', Mock())

    with pytest.raises(SystemExit):
        main(['run', '--no-summary'])

    assert configure_mock.call_count == 1


def test_parse_run_script(monkeypatch: pytest.MonkeyPatch, capsys: pytest.CaptureFixture[str]) -> None:
    monkeypatch.setattr('logfire.configure', configure_mock := Mock())
    monkeypatch.setattr('logfire._internal.cli.run.instrument_package', instrument_package_mock := Mock())
    monkeypatch.setattr('logfire._internal.cli.run.OTEL_INSTRUMENTATION_MAP', {'openai': 'openai'})

    main(['run', '--no-summary', run_script_test.__file__, '-x', 'foo'])

    assert configure_mock.call_count == 1
    assert capsys.readouterr().out == 'hi from run_script_test.py\n'
    assert instrument_package_mock.call_args_list == [(('openai',),)]


def test_parse_run_script_with_summary(monkeypatch: pytest.MonkeyPatch, capsys: pytest.CaptureFixture[str]) -> None:
    monkeypatch.setattr('logfire.configure', configure_mock := Mock())
    monkeypatch.setattr('logfire._internal.cli.run.instrument_package', instrument_package_mock := Mock())
    monkeypatch.setattr('logfire._internal.cli.run.OTEL_INSTRUMENTATION_MAP', {'openai': 'openai'})

    main(['run', '--summary', run_script_test.__file__, '-x', 'foo'])

    assert configure_mock.call_count == 1
    out, err = capsys.readouterr()
    assert out == snapshot('hi from run_script_test.py\n')
    assert 'To hide this summary box, use: logfire run --no-summary.' in err
    assert instrument_package_mock.call_args_list == [(('openai',),)]


def test_parse_run_module(
    tmp_dir_cwd: Path, monkeypatch: pytest.MonkeyPatch, capsys: pytest.CaptureFixture[str]
) -> None:
    (tmp_dir_cwd / 'main.py').write_text(Path(run_script_test.__file__).read_text())
    monkeypatch.setattr('logfire.configure', configure_mock := Mock())
    monkeypatch.setattr('logfire._internal.cli.run.instrument_package', instrument_package_mock := Mock())
    monkeypatch.setattr('logfire._internal.cli.run.OTEL_INSTRUMENTATION_MAP', {'openai': 'openai'})

    main(['run', '--no-summary', '-m', 'main', '-x', 'foo'])

    assert configure_mock.call_count == 1
    assert capsys.readouterr().out == snapshot('hi from run_script_test.py\n')
    assert instrument_package_mock.call_args_list == [(('openai',),)]


<<<<<<< HEAD
@pytest.fixture()
def prompt_http_calls() -> Generator[None]:
    with ExitStack() as stack:
        stack.enter_context(
            patch(
                'logfire._internal.auth.UserTokenCollection.get_token',
                return_value=UserToken(
                    token='', base_url='https://logfire-us.pydantic.dev', expiration='2099-12-31T23:59:59'
                ),
            )
        )

        m = requests_mock.Mocker()
        stack.enter_context(m)
        m.get(
            'https://logfire-us.pydantic.dev/v1/organizations/fake_org/projects/myproject/prompts',
            response_list=[
                {
                    'json': {'prompt': 'This is the prompt\n'},
                }
            ],
        )

        m.post(
            'https://logfire-us.pydantic.dev/v1/organizations/fake_org/projects/myproject/read-tokens',
            json={'token': 'fake_token'},
        )

        yield


def test_parse_prompt(prompt_http_calls: None, capsys: pytest.CaptureFixture[str]) -> None:
    main(['prompt', '--project', 'fake_org/myproject', 'fix-span-issue:123'])

    assert capsys.readouterr().out == snapshot('This is the prompt\n')


def test_parse_prompt_codex(prompt_http_calls: None, capsys: pytest.CaptureFixture[str], tmp_path: Path) -> None:
    codex_path = tmp_path / 'codex'
    codex_path.mkdir()
    codex_config_path = codex_path / 'config.toml'
    codex_config_path.write_text('')

    with patch.dict(os.environ, {'CODEX_HOME': str(codex_path)}):
        main(['prompt', '--project', 'fake_org/myproject', 'fix-span-issue:123', '--codex'])

    assert codex_config_path.read_text() == snapshot("""\

[mcp_servers.logfire]
command = "uvx"
args = ["logfire-mcp@latest"]
env = { "LOGFIRE_READ_TOKEN": "fake_token" }
""")
    out, err = capsys.readouterr()
    assert out == snapshot('This is the prompt\n')
    assert err == snapshot("""\
Logfire MCP server not found. Creating a read token...
Logfire MCP server added to Codex.
""")


def test_parse_prompt_codex_config_not_found(
    prompt_http_calls: None, capsys: pytest.CaptureFixture[str], tmp_path: Path
) -> None:
    codex_path = tmp_path / 'codex'
    codex_path.mkdir()

    with patch.dict(os.environ, {'CODEX_HOME': str(codex_path)}):
        main(['prompt', '--project', 'fake_org/myproject', 'fix-span-issue:123', '--codex'])

    assert capsys.readouterr().err == snapshot(
        'Codex config file not found. Install `codex`, or remove the `--codex` flag.\n'
    )


def test_parse_prompt_claude(
    prompt_http_calls: None, capsys: pytest.CaptureFixture[str], monkeypatch: pytest.MonkeyPatch
) -> None:
    def logfire_mcp_installed(_: list[str]) -> bytes:
        return b'logfire-mcp is installed'

    monkeypatch.setattr(subprocess, 'check_output', logfire_mcp_installed)
    main(['prompt', '--project', 'fake_org/myproject', 'fix-span-issue:123', '--claude'])

    assert capsys.readouterr().out == snapshot('This is the prompt\n')


def test_parse_prompt_claude_no_mcp(
    prompt_http_calls: None, capsys: pytest.CaptureFixture[str], monkeypatch: pytest.MonkeyPatch
) -> None:
    def logfire_mcp_installed(_: list[str]) -> bytes:
        return b'not installed'

    monkeypatch.setattr(subprocess, 'check_output', logfire_mcp_installed)
    main(['prompt', '--project', 'fake_org/myproject', 'fix-span-issue:123', '--claude'])

    out, err = capsys.readouterr()
    assert out == snapshot('This is the prompt\n')
    assert err == snapshot("""\
Logfire MCP server not found. Creating a read token...
Logfire MCP server added to Claude.
""")
=======
def test_base_url_and_logfire_url(
    tmp_dir_cwd: Path, logfire_credentials: LogfireCredentials, capsys: pytest.CaptureFixture[str]
):
    logfire_credentials.write_creds_file(tmp_dir_cwd / '.logfire')
    with pytest.warns(
        DeprecationWarning, match='The `--logfire-url` argument is deprecated. Use `--base-url` instead.'
    ):
        main(['--logfire-url', 'https://logfire-us.pydantic.dev', 'whoami'])
>>>>>>> 5195b500
<|MERGE_RESOLUTION|>--- conflicted
+++ resolved
@@ -1684,7 +1684,6 @@
     assert instrument_package_mock.call_args_list == [(('openai',),)]
 
 
-<<<<<<< HEAD
 @pytest.fixture()
 def prompt_http_calls() -> Generator[None]:
     with ExitStack() as stack:
@@ -1787,7 +1786,8 @@
 Logfire MCP server not found. Creating a read token...
 Logfire MCP server added to Claude.
 """)
-=======
+
+    
 def test_base_url_and_logfire_url(
     tmp_dir_cwd: Path, logfire_credentials: LogfireCredentials, capsys: pytest.CaptureFixture[str]
 ):
@@ -1795,5 +1795,4 @@
     with pytest.warns(
         DeprecationWarning, match='The `--logfire-url` argument is deprecated. Use `--base-url` instead.'
     ):
-        main(['--logfire-url', 'https://logfire-us.pydantic.dev', 'whoami'])
->>>>>>> 5195b500
+        main(['--logfire-url', 'https://logfire-us.pydantic.dev', 'whoami'])