--- conflicted
+++ resolved
@@ -1056,20 +1056,12 @@
                 ),
             )
         )
-<<<<<<< HEAD
-        stack.enter_context(patch('logfire._internal.cli.LogfireCredentials.write_creds_file', side_effect=TypeError))
-=======
->>>>>>> db6c097a
 
         m = requests_mock.Mocker()
         stack.enter_context(m)
         m.post(
             'https://logfire-us.pydantic.dev/v1/organizations/fake_org/projects/myproject/read-tokens',
-<<<<<<< HEAD
-            json='fake_token',
-=======
             json={'token': 'fake_token'},
->>>>>>> db6c097a
         )
 
         main(['read-tokens', '--org', 'fake_org', '--project', 'myproject', 'create'])
@@ -1078,7 +1070,6 @@
         assert output == snapshot('fake_token\n')
 
 
-<<<<<<< HEAD
 def test_get_prompt(tmp_dir_cwd: Path, default_credentials: Path, capsys: pytest.CaptureFixture[str]) -> None:
     with ExitStack() as stack:
         stack.enter_context(
@@ -1104,8 +1095,6 @@
         assert output == snapshot('This is the prompt\n')
 
 
-=======
->>>>>>> db6c097a
 def test_projects_use(tmp_dir_cwd: Path, default_credentials: Path, capsys: pytest.CaptureFixture[str]) -> None:
     with ExitStack() as stack:
         stack.enter_context(
