--- conflicted
+++ resolved
@@ -835,7 +835,6 @@
     )
 
 
-<<<<<<< HEAD
 def test_console_exporter_hidden_debug_span(capsys: pytest.CaptureFixture[str], config_kwargs: dict[str, Any]) -> None:
     config_kwargs.update(console=None)
     logfire.configure(**config_kwargs)
@@ -851,7 +850,10 @@
             '00:00:01.000 1',
             '00:00:03.000     3',
             '00:00:05.000   4',
-=======
+        ]
+    )
+
+    
 def test_console_exporter_include_tags(capsys: pytest.CaptureFixture[str]) -> None:
     logfire.configure(
         send_to_logfire=False,
@@ -868,6 +870,5 @@
         [
             'hi',
             'hi [my_tag]',
->>>>>>> 8bd836d4
         ]
     )