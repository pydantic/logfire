--- conflicted
+++ resolved
@@ -1,11 +1,8 @@
 from __future__ import annotations
 
 import os
-<<<<<<< HEAD
 import sys
-=======
 from typing import Any
->>>>>>> 3915df23
 
 import pytest
 from dirty_equals import IsJson, IsPartialDict
@@ -296,39 +293,79 @@
     )
 
 
-<<<<<<< HEAD
+def test_disable_scrubbing(exporter: TestExporter, config_kwargs: dict[str, Any]):
+    logfire.configure(**config_kwargs, scrubbing=False)
+
+    config = logfire.DEFAULT_LOGFIRE_INSTANCE.config
+    assert config.scrubbing is False
+    assert isinstance(config.scrubber, NoopScrubber)
+
+    logfire.info('Password: {user_password}', user_password='my secret password')
+
+    assert exporter.exported_spans_as_dict() == snapshot(
+        [
+            {
+                'name': 'Password: {user_password}',
+                'context': {'trace_id': 1, 'span_id': 1, 'is_remote': False},
+                'parent': None,
+                'start_time': 1000000000,
+                'end_time': 1000000000,
+                'attributes': {
+                    'logfire.span_type': 'log',
+                    'logfire.level_num': 9,
+                    'logfire.msg_template': 'Password: {user_password}',
+                    'logfire.msg': 'Password: my secret password',
+                    'code.filepath': 'test_secret_scrubbing.py',
+                    'code.function': 'test_disable_scrubbing',
+                    'code.lineno': 123,
+                    'user_password': 'my secret password',
+                    'logfire.json_schema': '{"type":"object","properties":{"user_password":{}}}',
+                },
+            }
+        ]
+    )
+
+
+def test_scrubbing_deprecated_args(config_kwargs: dict[str, Any]):
+    def callback(match: logfire.ScrubMatch):  # pragma: no cover
+        return str(match)
+
+    with pytest.warns(
+        DeprecationWarning, match='The `scrubbing_callback` and `scrubbing_patterns` arguments are deprecated.'
+    ):
+        logfire.configure(**config_kwargs, scrubbing_patterns=['my_pattern'], scrubbing_callback=callback)
+
+    config = logfire.DEFAULT_LOGFIRE_INSTANCE.config
+    assert config.scrubbing
+    assert config.scrubbing.extra_patterns == ['my_pattern']
+    assert config.scrubbing.callback is callback
+
+
+def test_scrubbing_deprecated_args_combined_with_new_options():
+    with pytest.raises(
+        ValueError,
+        match='Cannot specify `scrubbing` and `scrubbing_callback` or `scrubbing_patterns` at the same time.',
+    ):
+        logfire.configure(scrubbing_patterns=['my_pattern'], scrubbing=logfire.ScrubbingOptions())
+
+
 @pytest.mark.skipif(sys.version_info[:2] < (3, 9), reason='f-string magic is not allowed in 3.8')
 def test_fstring_magic_scrubbing(exporter: TestExporter):
     password = 'secret-password'
     name = 'John'
     logfire.info(f'User: {name}, password: {password}', foo=1234)
-=======
-def test_disable_scrubbing(exporter: TestExporter, config_kwargs: dict[str, Any]):
-    logfire.configure(**config_kwargs, scrubbing=False)
-
-    config = logfire.DEFAULT_LOGFIRE_INSTANCE.config
-    assert config.scrubbing is False
-    assert isinstance(config.scrubber, NoopScrubber)
-
-    logfire.info('Password: {user_password}', user_password='my secret password')
->>>>>>> 3915df23
-
-    assert exporter.exported_spans_as_dict() == snapshot(
-        [
-            {
-<<<<<<< HEAD
+
+    assert exporter.exported_spans_as_dict() == snapshot(
+        [
+            {
                 'name': 'User: {name}, password: {password}',
-=======
-                'name': 'Password: {user_password}',
->>>>>>> 3915df23
-                'context': {'trace_id': 1, 'span_id': 1, 'is_remote': False},
-                'parent': None,
-                'start_time': 1000000000,
-                'end_time': 1000000000,
-                'attributes': {
-                    'logfire.span_type': 'log',
-                    'logfire.level_num': 9,
-<<<<<<< HEAD
+                'context': {'trace_id': 1, 'span_id': 1, 'is_remote': False},
+                'parent': None,
+                'start_time': 1000000000,
+                'end_time': 1000000000,
+                'attributes': {
+                    'logfire.span_type': 'log',
+                    'logfire.level_num': 9,
                     'logfire.msg_template': 'User: {name}, password: {password}',
                     'logfire.msg': "User: John, password: [Scrubbed due to 'secret']",
                     'code.filepath': 'test_secret_scrubbing.py',
@@ -347,40 +384,4 @@
                 },
             }
         ]
-    )
-=======
-                    'logfire.msg_template': 'Password: {user_password}',
-                    'logfire.msg': 'Password: my secret password',
-                    'code.filepath': 'test_secret_scrubbing.py',
-                    'code.function': 'test_disable_scrubbing',
-                    'code.lineno': 123,
-                    'user_password': 'my secret password',
-                    'logfire.json_schema': '{"type":"object","properties":{"user_password":{}}}',
-                },
-            }
-        ]
-    )
-
-
-def test_scrubbing_deprecated_args(config_kwargs: dict[str, Any]):
-    def callback(match: logfire.ScrubMatch):  # pragma: no cover
-        return str(match)
-
-    with pytest.warns(
-        DeprecationWarning, match='The `scrubbing_callback` and `scrubbing_patterns` arguments are deprecated.'
-    ):
-        logfire.configure(**config_kwargs, scrubbing_patterns=['my_pattern'], scrubbing_callback=callback)
-
-    config = logfire.DEFAULT_LOGFIRE_INSTANCE.config
-    assert config.scrubbing
-    assert config.scrubbing.extra_patterns == ['my_pattern']
-    assert config.scrubbing.callback is callback
-
-
-def test_scrubbing_deprecated_args_combined_with_new_options():
-    with pytest.raises(
-        ValueError,
-        match='Cannot specify `scrubbing` and `scrubbing_callback` or `scrubbing_patterns` at the same time.',
-    ):
-        logfire.configure(scrubbing_patterns=['my_pattern'], scrubbing=logfire.ScrubbingOptions())
->>>>>>> 3915df23
+    )