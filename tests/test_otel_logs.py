--- conflicted
+++ resolved
@@ -7,15 +7,9 @@
 import requests.exceptions
 from dirty_equals import IsPartialDict, IsStr
 from inline_snapshot import snapshot
-<<<<<<< HEAD
 from opentelemetry import version as otel_version
-from opentelemetry._events import get_event_logger_provider
-from opentelemetry._logs import SeverityNumber, get_logger, get_logger_provider
-from opentelemetry.sdk._logs import LogData, LogRecord
-=======
 from opentelemetry._logs import LogRecord, SeverityNumber, get_logger, get_logger_provider
 from opentelemetry.sdk._logs import ReadableLogRecord
->>>>>>> bfa1b592
 from opentelemetry.sdk._logs.export import (
     InMemoryLogRecordExporter,
     LogRecordExporter,
@@ -165,17 +159,7 @@
 
     assert not connection_error_exporter.shutdown_called
     exporter.shutdown()
-<<<<<<< HEAD
     assert connection_error_exporter.shutdown_called
-
-
-def test_no_events_sdk():
-    assert logfire.DEFAULT_LOGFIRE_INSTANCE.config.get_event_logger_provider() is not None
-    with mock.patch.dict('sys.modules', {'opentelemetry.sdk._events': None}):
-        logfire_instance = logfire.configure(send_to_logfire=False, local=True)
-        assert logfire_instance.config.get_event_logger_provider() is None
-        logfire_instance.force_flush()
-        logfire_instance.shutdown()
 
 
 @pytest.mark.skipif(OTEL_VERSION < Version('1.38.0'), reason='emit() kwargs support requires opentelemetry >= 1.38.0')
@@ -219,7 +203,4 @@
                 'instrumentation_scope': 'scope',
             }
         ]
-    )
-=======
-    assert connection_error_exporter.shutdown_called
->>>>>>> bfa1b592
+    )