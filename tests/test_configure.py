--- conflicted
+++ resolved
@@ -848,15 +848,10 @@
         sampling=logfire.SamplingOptions(),
         scrubbing=logfire.ScrubbingOptions(),
         code_source=logfire.CodeSource(repository='https://github.com/pydantic/logfire', revision='main'),
-<<<<<<< HEAD
-        # variables=logfire.VariablesOptions(include_baggage_in_context=False),
-        # TODO this fails: remote providers aren't pickleable, meaning they can't be used with ProcessPoolExecutor.
         variables=logfire.VariablesOptions(
             config=RemoteVariablesConfig(block_before_first_resolve=False), include_baggage_in_context=False
         ),
-=======
         advanced=logfire.AdvancedOptions(id_generator=SeededRandomIdGenerator(seed=42)),
->>>>>>> 311db1a4
     )
 
     for field in dataclasses.fields(GLOBAL_CONFIG):
@@ -869,14 +864,9 @@
     serialized = serialize_config()
     assert serialized is not None  # Config should be picklable in this test
     GLOBAL_CONFIG._initialized = False  # type: ignore  # ensure deserialize_config actually configures
-<<<<<<< HEAD
     deserialize_config(pickle.loads(pickle.dumps(serialized)))
     serialized2 = pickle.loads(pickle.dumps(serialize_config()))
-=======
-    deserialize_config(serialized)
-    serialized2 = serialize_config()
     assert serialized2 is not None  # Config should be picklable in this test
->>>>>>> 311db1a4
 
     def normalize(s: dict[str, Any]) -> dict[str, Any]:
         for value in s.values():
@@ -890,11 +880,8 @@
     assert isinstance(GLOBAL_CONFIG.scrubbing, logfire.ScrubbingOptions)
     assert isinstance(GLOBAL_CONFIG.advanced, logfire.AdvancedOptions)
     assert isinstance(GLOBAL_CONFIG.advanced.id_generator, SeededRandomIdGenerator)
-<<<<<<< HEAD
     assert isinstance(GLOBAL_CONFIG.variables, logfire.VariablesOptions)
-=======
     assert GLOBAL_CONFIG.advanced.id_generator.seed == 42
->>>>>>> 311db1a4
 
 
 def test_config_serializable_console_false():
