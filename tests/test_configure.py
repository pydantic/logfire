--- conflicted
+++ resolved
@@ -5,11 +5,7 @@
 import os
 import sys
 import threading
-<<<<<<< HEAD
-from collections.abc import Generator
-=======
-from collections.abc import Iterable, Sequence
->>>>>>> dc498870
+from collections.abc import Generator, Iterable, Sequence
 from contextlib import ExitStack
 from pathlib import Path
 from time import sleep, time
@@ -48,11 +44,8 @@
 
 import logfire
 from logfire import configure, propagate
-<<<<<<< HEAD
 from logfire._internal.auth import default_token_collection
-=======
 from logfire._internal.baggage import DirectBaggageAttributesSpanProcessor
->>>>>>> dc498870
 from logfire._internal.config import (
     GLOBAL_CONFIG,
     CodeSource,
@@ -1457,95 +1450,6 @@
         LogfireCredentials.load_creds_file(creds_dir=tmp_path)
 
 
-<<<<<<< HEAD
-=======
-def test_get_user_token_data_explicit_url(default_credentials: Path):
-    with patch('logfire._internal.config.DEFAULT_FILE', default_credentials):
-        # https://logfire-us.pydantic.dev is the URL present in the default credentials fixture:
-        _, url = LogfireCredentials._get_user_token_data(logfire_api_url='https://logfire-us.pydantic.dev')  # type: ignore
-        assert url == 'https://logfire-us.pydantic.dev'
-
-        with pytest.raises(LogfireConfigError):
-            LogfireCredentials._get_user_token_data(logfire_api_url='https://logfire-eu.pydantic.dev')  # type: ignore
-
-
-def test_get_user_token_data_no_explicit_url(default_credentials: Path):
-    with patch('logfire._internal.config.DEFAULT_FILE', default_credentials):
-        _, url = LogfireCredentials._get_user_token_data(logfire_api_url=None)  # type: ignore
-        # https://logfire-us.pydantic.dev is the URL present in the default credentials fixture:
-        assert url == 'https://logfire-us.pydantic.dev'
-
-
-def test_get_user_token_data_input_choice(multiple_credentials: Path):
-    with (
-        patch('logfire._internal.config.DEFAULT_FILE', multiple_credentials),
-        patch('rich.prompt.IntPrompt.ask', side_effect=[1]),
-    ):
-        _, url = LogfireCredentials._get_user_token_data(logfire_api_url=None)  # type: ignore
-        # https://logfire-us.pydantic.dev is the first URL present in the multiple credentials fixture:
-        assert url == 'https://logfire-us.pydantic.dev'
-
-
-@pytest.mark.parametrize(
-    ['url', 'token', 'expected'],
-    [
-        (
-            'https://logfire-us.pydantic.dev',
-            'pylf_v1_us_0kYhc414Ys2FNDRdt5vFB05xFx5NjVcbcBMy4Kp6PH0W',
-            'US (https://logfire-us.pydantic.dev) - pylf_v1_us_0kYhc****',
-        ),
-        (
-            'https://logfire-eu.pydantic.dev',
-            'pylf_v1_eu_0kYhc414Ys2FNDRdt5vFB05xFx5NjVcbcBMy4Kp6PH0W',
-            'EU (https://logfire-eu.pydantic.dev) - pylf_v1_eu_0kYhc****',
-        ),
-        (
-            'https://logfire-us.pydantic.dev',
-            '0kYhc414Ys2FNDRdt5vFB05xFx5NjVcbcBMy4Kp6PH0W',
-            'US (https://logfire-us.pydantic.dev) - 0kYhc****',
-        ),
-        (
-            'https://logfire-us.pydantic.dev',
-            'pylf_v1_unknownregion_0kYhc414Ys2FNDRdt5vFB05xFx5NjVcbcBMy4Kp6PH0W',
-            'US (https://logfire-us.pydantic.dev) - pylf_v1_unknownregion_0kYhc****',
-        ),
-    ],
-)
-def test_get_token_repr(url: str, token: str, expected: str):
-    assert _get_token_repr(url, token) == expected
-
-
-def test_get_user_token_data_no_credentials(tmp_path: Path):
-    with patch('logfire._internal.config.DEFAULT_FILE', tmp_path):
-        with pytest.raises(LogfireConfigError):
-            LogfireCredentials._get_user_token_data()  # type: ignore
-
-
-def test_get_user_token_data_empty_credentials(tmp_path: Path):
-    empty_auth_file = tmp_path / 'default.toml'
-    empty_auth_file.touch()
-    with patch('logfire._internal.config.DEFAULT_FILE', tmp_path):
-        with pytest.raises(LogfireConfigError):
-            LogfireCredentials._get_user_token_data()  # type: ignore
-
-
-def test_get_user_token_data_expired_credentials(expired_credentials: Path):
-    with patch('logfire._internal.config.DEFAULT_FILE', expired_credentials):
-        with pytest.raises(LogfireConfigError):
-            # https://logfire-us.pydantic.dev is the URL present in the expired credentials fixture:
-            LogfireCredentials._get_user_token_data(logfire_api_url='https://logfire-us.pydantic.dev')  # type: ignore
-
-
-def test_get_user_token_data_not_authenticated(default_credentials: Path):
-    with patch('logfire._internal.config.DEFAULT_FILE', default_credentials):
-        with pytest.raises(
-            LogfireConfigError, match='You are not authenticated. Please run `logfire auth` to authenticate.'
-        ):
-            # Use a port that we don't use for local development to reduce conflicts with local configuration
-            LogfireCredentials._get_user_token_data(logfire_api_url='http://localhost:8234')  # type: ignore
-
-
->>>>>>> dc498870
 def test_initialize_credentials_from_token_unreachable():
     with pytest.warns(
         UserWarning,
