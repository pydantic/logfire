import dataclasses
import requests
from .auth import DEFAULT_FILE as DEFAULT_FILE, DefaultFile as DefaultFile, is_logged_in as is_logged_in
from .config_params import ParamManager as ParamManager, PydanticPluginRecordValues as PydanticPluginRecordValues
from .constants import DEFAULT_FALLBACK_FILE_NAME as DEFAULT_FALLBACK_FILE_NAME, LevelName as LevelName, OTLP_MAX_BODY_SIZE as OTLP_MAX_BODY_SIZE
from .exporters.console import ConsoleColorsValues as ConsoleColorsValues, IndentedConsoleSpanExporter as IndentedConsoleSpanExporter, ShowParentsConsoleSpanExporter as ShowParentsConsoleSpanExporter, SimpleConsoleSpanExporter as SimpleConsoleSpanExporter
from .exporters.fallback import FallbackSpanExporter as FallbackSpanExporter
from .exporters.file import FileSpanExporter as FileSpanExporter
from .exporters.otlp import OTLPExporterHttpSession as OTLPExporterHttpSession, RetryFewerSpansSpanExporter as RetryFewerSpansSpanExporter
from .exporters.processor_wrapper import MainSpanProcessorWrapper as MainSpanProcessorWrapper
from .exporters.quiet_metrics import QuietMetricExporter as QuietMetricExporter
from .exporters.remove_pending import RemovePendingSpansExporter as RemovePendingSpansExporter
from .exporters.test import TestExporter as TestExporter
from .integrations.executors import instrument_executors as instrument_executors
from .main import FastLogfireSpan as FastLogfireSpan, LogfireSpan as LogfireSpan
from .metrics import ProxyMeterProvider as ProxyMeterProvider
from .scrubbing import BaseScrubber as BaseScrubber, NOOP_SCRUBBER as NOOP_SCRUBBER, Scrubber as Scrubber, ScrubbingOptions as ScrubbingOptions
from .stack_info import warn_at_user_stacklevel as warn_at_user_stacklevel
from .tracer import PendingSpanProcessor as PendingSpanProcessor, ProxyTracerProvider as ProxyTracerProvider
from .utils import UnexpectedResponse as UnexpectedResponse, ensure_data_dir_exists as ensure_data_dir_exists, get_version as get_version, read_toml_file as read_toml_file, suppress_instrumentation as suppress_instrumentation
from _typeshed import Incomplete
from dataclasses import dataclass
from functools import cached_property
from logfire.exceptions import LogfireConfigError as LogfireConfigError
from logfire.sampling import SamplingOptions as SamplingOptions
from logfire.sampling._tail_sampling import TailSamplingProcessor as TailSamplingProcessor
from logfire.version import VERSION as VERSION
from opentelemetry import metrics
from opentelemetry.sdk.metrics.export import MetricReader as MetricReader
from opentelemetry.sdk.trace import SpanProcessor
from opentelemetry.sdk.trace.id_generator import IdGenerator
from pathlib import Path
from typing import Any, Callable, Literal, Sequence, TypedDict
from typing_extensions import Self, Unpack
from weakref import WeakSet

OPEN_SPANS: WeakSet[LogfireSpan | FastLogfireSpan]
CREDENTIALS_FILENAME: str
COMMON_REQUEST_HEADERS: Incomplete
PROJECT_NAME_PATTERN: str
METRICS_PREFERRED_TEMPORALITY: Incomplete

@dataclass
class ConsoleOptions:
    """Options for controlling console output."""
    colors: ConsoleColorsValues = ...
    span_style: Literal['simple', 'indented', 'show-parents'] = ...
    include_timestamps: bool = ...
    verbose: bool = ...
    min_log_level: LevelName = ...
    show_project_link: bool = ...

@dataclass
class AdvancedOptions:
    """Options primarily used for testing by Logfire developers."""
    base_url: str = ...
    id_generator: IdGenerator = ...
    ns_timestamp_generator: Callable[[], int] = ...

@dataclass
class PydanticPlugin:
    """Options for the Pydantic plugin."""
    record: PydanticPluginRecordValues = ...
    include: set[str] = ...
    exclude: set[str] = ...

class DeprecatedKwargs(TypedDict): ...

def configure(*, send_to_logfire: bool | Literal['if-token-present'] | None = None, token: str | None = None, service_name: str | None = None, service_version: str | None = None, console: ConsoleOptions | Literal[False] | None = None, config_dir: Path | str | None = None, data_dir: Path | str | None = None, additional_span_processors: Sequence[SpanProcessor] | None = None, additional_metric_readers: Sequence[MetricReader] | None = None, pydantic_plugin: PydanticPlugin | None = None, scrubbing: ScrubbingOptions | Literal[False] | None = None, inspect_arguments: bool | None = None, sampling: SamplingOptions | None = None, advanced: AdvancedOptions | None = None, **deprecated_kwargs: Unpack[DeprecatedKwargs]) -> None:
    """Configure the logfire SDK.

    Args:
        send_to_logfire: Whether to send logs to logfire.dev. Defaults to the `LOGFIRE_SEND_TO_LOGFIRE` environment
            variable if set, otherwise defaults to `True`. If `if-token-present` is provided, logs will only be sent if
            a token is present.
        token: The project token. Defaults to the `LOGFIRE_TOKEN` environment variable.
        service_name: Name of this service. Defaults to the `LOGFIRE_SERVICE_NAME` environment variable.
        service_version: Version of this service. Defaults to the `LOGFIRE_SERVICE_VERSION` environment variable, or the
            current git commit hash if available.
        console: Whether to control terminal output. If `None` uses the `LOGFIRE_CONSOLE_*` environment variables,
            otherwise defaults to `ConsoleOption(colors='auto', indent_spans=True, include_timestamps=True, verbose=False)`.
            If `False` disables console output. It can also be disabled by setting `LOGFIRE_CONSOLE` environment variable to `false`.
        config_dir: Directory that contains the `pyproject.toml` file for this project. If `None` uses the
            `LOGFIRE_CONFIG_DIR` environment variable, otherwise defaults to the current working directory.
        data_dir: Directory to store credentials, and logs. If `None` uses the `LOGFIRE_CREDENTIALS_DIR` environment variable, otherwise defaults to `'.logfire'`.
        additional_span_processors: Span processors to use in addition to the default processor which exports spans to Logfire's API.
        additional_metric_readers: Sequence of metric readers to be used in addition to the default reader
            which exports metrics to Logfire's API.
        pydantic_plugin: Configuration for the Pydantic plugin. If `None` uses the `LOGFIRE_PYDANTIC_PLUGIN_*` environment
            variables, otherwise defaults to `PydanticPlugin(record='off')`.
        scrubbing: Options for scrubbing sensitive data. Set to `False` to disable.
        inspect_arguments: Whether to enable
            [f-string magic](https://logfire.pydantic.dev/docs/guides/onboarding_checklist/add_manual_tracing/#f-strings).
            If `None` uses the `LOGFIRE_INSPECT_ARGUMENTS` environment variable.
            Defaults to `True` if and only if the Python version is at least 3.11.
<<<<<<< HEAD
        sampling: Sampling options. See the [sampling guide](https://docs.pydantic.dev/logfire/guides/advanced/sampling/).
        advanced: Advanced options primarily used for testing by Logfire developers.
=======
        sampling: Sampling options. See the [sampling guide](https://logfire.pydantic.dev/docs/guides/advanced/sampling/).
>>>>>>> 990a5b35
    """

@dataclasses.dataclass
class _LogfireConfigData:
    """Data-only parent class for LogfireConfig.

    This class can be pickled / copied and gives a nice repr,
    while allowing us to keep the ugly stuff only in LogfireConfig.

    In particular, using this dataclass as a base class of LogfireConfig allows us to use
    `dataclasses.asdict` in `integrations/executors.py` to get a dict with just the attributes from
    `_LogfireConfigData`, and none of the attributes added in `LogfireConfig`.
    """
    send_to_logfire: bool | Literal['if-token-present']
    token: str | None
    service_name: str
    service_version: str | None
    console: ConsoleOptions | Literal[False] | None
    data_dir: Path
    additional_span_processors: Sequence[SpanProcessor] | None
    pydantic_plugin: PydanticPlugin
    scrubbing: ScrubbingOptions | Literal[False]
    inspect_arguments: bool
    sampling: SamplingOptions
    advanced: AdvancedOptions

class LogfireConfig(_LogfireConfigData):
    def __init__(self, send_to_logfire: bool | None = None, token: str | None = None, service_name: str | None = None, service_version: str | None = None, console: ConsoleOptions | Literal[False] | None = None, config_dir: Path | None = None, data_dir: Path | None = None, additional_span_processors: Sequence[SpanProcessor] | None = None, additional_metric_readers: Sequence[MetricReader] | None = None, pydantic_plugin: PydanticPlugin | None = None, scrubbing: ScrubbingOptions | Literal[False] | None = None, inspect_arguments: bool | None = None, sampling: SamplingOptions | None = None, advanced: AdvancedOptions | None = None) -> None:
        """Create a new LogfireConfig.

        Users should never need to call this directly, instead use `logfire.configure`.

        See `_LogfireConfigData` for parameter documentation.
        """
    def configure(self, send_to_logfire: bool | Literal['if-token-present'] | None, token: str | None, service_name: str | None, service_version: str | None, console: ConsoleOptions | Literal[False] | None, config_dir: Path | None, data_dir: Path | None, additional_span_processors: Sequence[SpanProcessor] | None, additional_metric_readers: Sequence[MetricReader] | None, pydantic_plugin: PydanticPlugin | None, scrubbing: ScrubbingOptions | Literal[False] | None, inspect_arguments: bool | None, sampling: SamplingOptions | None, advanced: AdvancedOptions | None) -> None: ...
    def initialize(self) -> ProxyTracerProvider:
        """Configure internals to start exporting traces and metrics."""
    def force_flush(self, timeout_millis: int = 30000) -> bool:
        """Force flush all spans and metrics.

        Args:
            timeout_millis: The timeout in milliseconds.

        Returns:
            Whether the flush of spans was successful.
        """
    def get_tracer_provider(self) -> ProxyTracerProvider:
        """Get a tracer provider from this `LogfireConfig`.

        This is used internally and should not be called by users of the SDK.

        Returns:
            The tracer provider.
        """
    def get_meter_provider(self) -> ProxyMeterProvider:
        """Get a meter provider from this `LogfireConfig`.

        This is used internally and should not be called by users of the SDK.

        Returns:
            The meter provider.
        """
    def warn_if_not_initialized(self, message: str): ...
    @cached_property
    def meter(self) -> metrics.Meter:
        """Get a meter from this `LogfireConfig`.

        This is used internally and should not be called by users of the SDK.

        Returns:
            The meter.
        """

GLOBAL_CONFIG: Incomplete

@dataclasses.dataclass
class LogfireCredentials:
    """Credentials for logfire.dev."""
    token: str
    project_name: str
    project_url: str
    logfire_api_url: str
    @classmethod
    def load_creds_file(cls, creds_dir: Path) -> Self | None:
        """Check if a credentials file exists and if so load it.

        Args:
            creds_dir: Path to the credentials directory.

        Returns:
            The loaded credentials or `None` if the file does not exist.

        Raises:
            LogfireConfigError: If the credentials file exists but is invalid.
        """
    @classmethod
    def from_token(cls, token: str, session: requests.Session, base_url: str) -> Self | None:
        """Check that the token is valid.

        Issue a warning if the Logfire API is unreachable, or we get a response other than 200 or 401.

        We continue unless we get a 401. If something is wrong, we'll later store data locally for back-fill.

        Raises:
            LogfireConfigError: If the token is invalid.
        """
    @classmethod
    def get_current_user(cls, session: requests.Session, logfire_api_url: str) -> dict[str, Any] | None: ...
    @classmethod
    def get_user_projects(cls, session: requests.Session, logfire_api_url: str) -> list[dict[str, Any]]:
        """Get list of projects that user has access to them.

        Args:
            session: HTTP client session used to communicate with the Logfire API.
            logfire_api_url: The Logfire API base URL.

        Returns:
            List of user projects.

        Raises:
            LogfireConfigError: If there was an error retrieving user projects.
        """
    @classmethod
    def use_existing_project(cls, *, session: requests.Session, logfire_api_url: str, projects: list[dict[str, Any]], organization: str | None = None, project_name: str | None = None) -> dict[str, Any] | None:
        """Configure one of the user projects to be used by Logfire.

        It configures the project if organization/project_name is a valid project that
        the user has access to it. Otherwise, it asks the user to select a project interactively.

        Args:
            session: HTTP client session used to communicate with the Logfire API.
            logfire_api_url: The Logfire API base URL.
            projects: List of user projects.
            organization: Project organization.
            project_name: Name of project that has to be used.

        Returns:
            The configured project information.

        Raises:
            LogfireConfigError: If there was an error configuring the project.
        """
    @classmethod
    def create_new_project(cls, *, session: requests.Session, logfire_api_url: str, organization: str | None = None, default_organization: bool = False, project_name: str | None = None) -> dict[str, Any]:
        """Create a new project and configure it to be used by Logfire.

        It creates the project under the organization if both project and organization are valid.
        Otherwise, it asks the user to select organization and enter a valid project name interactively.

        Args:
            session: HTTP client session used to communicate with the Logfire API.
            logfire_api_url: The Logfire API base URL.
            organization: The organization name of the new project.
            default_organization: Whether to create the project under the user default organization.
            project_name: The default name of the project.

        Returns:
            The created project informations.

        Raises:
            LogfireConfigError: If there was an error creating projects.
        """
    @classmethod
    def initialize_project(cls, *, logfire_api_url: str, session: requests.Session) -> Self:
        """Create a new project or use an existing project on logfire.dev requesting the given project name.

        Args:
            logfire_api_url: The Logfire API base URL.
            session: HTTP client session used to communicate with the Logfire API.

        Returns:
            The new credentials.

        Raises:
            LogfireConfigError: If there was an error on creating/configuring the project.
        """
    def write_creds_file(self, creds_dir: Path) -> None:
        """Write a credentials file to the given path."""
    def print_token_summary(self) -> None:
        """Print a summary of the existing project."""

def get_git_revision_hash() -> str:
    """Get the current git commit hash."""
def sanitize_project_name(name: str) -> str:
    """Convert `name` to a string suitable for the `requested_project_name` API parameter."""
def default_project_name(): ...

class LogfireNotConfiguredWarning(UserWarning): ...<|MERGE_RESOLUTION|>--- conflicted
+++ resolved
@@ -93,12 +93,8 @@
             [f-string magic](https://logfire.pydantic.dev/docs/guides/onboarding_checklist/add_manual_tracing/#f-strings).
             If `None` uses the `LOGFIRE_INSPECT_ARGUMENTS` environment variable.
             Defaults to `True` if and only if the Python version is at least 3.11.
-<<<<<<< HEAD
-        sampling: Sampling options. See the [sampling guide](https://docs.pydantic.dev/logfire/guides/advanced/sampling/).
         advanced: Advanced options primarily used for testing by Logfire developers.
-=======
         sampling: Sampling options. See the [sampling guide](https://logfire.pydantic.dev/docs/guides/advanced/sampling/).
->>>>>>> 990a5b35
     """
 
 @dataclasses.dataclass
