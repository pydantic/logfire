import anthropic
import httpx
import openai
import opentelemetry.trace as trace_api
from . import async_ as async_
from ..version import VERSION as VERSION
from .auto_trace import AutoTraceModule as AutoTraceModule, install_auto_tracing as install_auto_tracing
from .config import GLOBAL_CONFIG as GLOBAL_CONFIG, LogfireConfig as LogfireConfig, OPEN_SPANS as OPEN_SPANS
from .config_params import PydanticPluginRecordValues as PydanticPluginRecordValues
from .constants import ATTRIBUTES_JSON_SCHEMA_KEY as ATTRIBUTES_JSON_SCHEMA_KEY, ATTRIBUTES_LOG_LEVEL_NUM_KEY as ATTRIBUTES_LOG_LEVEL_NUM_KEY, ATTRIBUTES_MESSAGE_KEY as ATTRIBUTES_MESSAGE_KEY, ATTRIBUTES_MESSAGE_TEMPLATE_KEY as ATTRIBUTES_MESSAGE_TEMPLATE_KEY, ATTRIBUTES_SAMPLE_RATE_KEY as ATTRIBUTES_SAMPLE_RATE_KEY, ATTRIBUTES_SPAN_TYPE_KEY as ATTRIBUTES_SPAN_TYPE_KEY, ATTRIBUTES_TAGS_KEY as ATTRIBUTES_TAGS_KEY, ATTRIBUTES_VALIDATION_ERROR_KEY as ATTRIBUTES_VALIDATION_ERROR_KEY, DISABLE_CONSOLE_KEY as DISABLE_CONSOLE_KEY, LEVEL_NUMBERS as LEVEL_NUMBERS, LevelName as LevelName, NULL_ARGS_KEY as NULL_ARGS_KEY, OTLP_MAX_INT_SIZE as OTLP_MAX_INT_SIZE, log_level_attributes as log_level_attributes
from .formatter import logfire_format as logfire_format, logfire_format_with_magic as logfire_format_with_magic
from .instrument import instrument as instrument
from .integrations.asgi import ASGIApp as ASGIApp, ASGIInstrumentKwargs as ASGIInstrumentKwargs
from .integrations.asyncpg import AsyncPGInstrumentKwargs as AsyncPGInstrumentKwargs
from .integrations.aws_lambda import AwsLambdaInstrumentKwargs as AwsLambdaInstrumentKwargs, LambdaHandler as LambdaHandler
from .integrations.celery import CeleryInstrumentKwargs as CeleryInstrumentKwargs
from .integrations.flask import FlaskInstrumentKwargs as FlaskInstrumentKwargs
from .integrations.httpx import AsyncClientKwargs as AsyncClientKwargs, ClientKwargs as ClientKwargs, HTTPXInstrumentKwargs as HTTPXInstrumentKwargs
from .integrations.mysql import MySQLConnection as MySQLConnection, MySQLInstrumentKwargs as MySQLInstrumentKwargs
from .integrations.psycopg import PsycopgInstrumentKwargs as PsycopgInstrumentKwargs
from .integrations.pymongo import PymongoInstrumentKwargs as PymongoInstrumentKwargs
from .integrations.redis import RedisInstrumentKwargs as RedisInstrumentKwargs
from .integrations.sqlalchemy import SQLAlchemyInstrumentKwargs as SQLAlchemyInstrumentKwargs
from .integrations.sqlite3 import SQLite3Connection as SQLite3Connection, SQLite3InstrumentKwargs as SQLite3InstrumentKwargs
from .integrations.starlette import StarletteInstrumentKwargs as StarletteInstrumentKwargs
from .integrations.system_metrics import Base as SystemMetricsBase, Config as SystemMetricsConfig
from .integrations.wsgi import WSGIInstrumentKwargs as WSGIInstrumentKwargs
from .json_encoder import logfire_json_dumps as logfire_json_dumps
from .json_schema import JsonSchemaProperties as JsonSchemaProperties, attributes_json_schema as attributes_json_schema, attributes_json_schema_properties as attributes_json_schema_properties, create_json_schema as create_json_schema
from .metrics import ProxyMeterProvider as ProxyMeterProvider
from .stack_info import get_user_stack_info as get_user_stack_info
from .tracer import ProxyTracerProvider as ProxyTracerProvider
from .utils import SysExcInfo as SysExcInfo, get_version as get_version, handle_internal_errors as handle_internal_errors, log_internal_error as log_internal_error, uniquify_sequence as uniquify_sequence
from django.http import HttpRequest as HttpRequest, HttpResponse as HttpResponse
from fastapi import FastAPI
from flask.app import Flask
from opentelemetry.metrics import CallbackT as CallbackT, Counter, Histogram, UpDownCounter, _Gauge as Gauge
from opentelemetry.sdk.trace import ReadableSpan, Span
from opentelemetry.trace import SpanContext, Tracer
from opentelemetry.util import types as otel_types
from starlette.applications import Starlette
from starlette.requests import Request as Request
from starlette.websockets import WebSocket as WebSocket
from typing import Any, Callable, ContextManager, Iterable, Literal, Sequence, TypeVar, overload
from typing_extensions import LiteralString, ParamSpec, Unpack
from wsgiref.types import WSGIApplication

ExcInfo = SysExcInfo | BaseException | bool | None

class Logfire:
    """The main logfire class."""
    def __init__(self, *, config: LogfireConfig = ..., sample_rate: float | None = None, tags: Sequence[str] = (), console_log: bool = True, otel_scope: str = 'logfire') -> None: ...
    @property
    def config(self) -> LogfireConfig: ...
    def trace(self, msg_template: str, /, *, _tags: Sequence[str] | None = None, _exc_info: ExcInfo = False, **attributes: Any) -> None:
        """Log a trace message.

        ```py
        import logfire

        logfire.configure()

        logfire.trace('This is a trace log')
        ```

        Args:
            msg_template: The message to log.
            attributes: The attributes to bind to the log.
            _tags: An optional sequence of tags to include in the log.
            _exc_info: Set to an exception or a tuple as returned by [`sys.exc_info()`][sys.exc_info]
                to record a traceback with the log message.

                Set to `True` to use the currently handled exception.
        """
    def debug(self, msg_template: str, /, *, _tags: Sequence[str] | None = None, _exc_info: ExcInfo = False, **attributes: Any) -> None:
        """Log a debug message.

        ```py
        import logfire

        logfire.configure()

        logfire.debug('This is a debug log')
        ```

        Args:
            msg_template: The message to log.
            attributes: The attributes to bind to the log.
            _tags: An optional sequence of tags to include in the log.
            _exc_info: Set to an exception or a tuple as returned by [`sys.exc_info()`][sys.exc_info]
                to record a traceback with the log message.

                Set to `True` to use the currently handled exception.
        """
    def info(self, msg_template: str, /, *, _tags: Sequence[str] | None = None, _exc_info: ExcInfo = False, **attributes: Any) -> None:
        """Log an info message.

        ```py
        import logfire

        logfire.configure()

        logfire.info('This is an info log')
        ```

        Args:
            msg_template: The message to log.
            attributes: The attributes to bind to the log.
            _tags: An optional sequence of tags to include in the log.
            _exc_info: Set to an exception or a tuple as returned by [`sys.exc_info()`][sys.exc_info]
                to record a traceback with the log message.

                Set to `True` to use the currently handled exception.
        """
    def notice(self, msg_template: str, /, *, _tags: Sequence[str] | None = None, _exc_info: ExcInfo = False, **attributes: Any) -> None:
        """Log a notice message.

        ```py
        import logfire

        logfire.configure()

        logfire.notice('This is a notice log')
        ```

        Args:
            msg_template: The message to log.
            attributes: The attributes to bind to the log.
            _tags: An optional sequence of tags to include in the log.
            _exc_info: Set to an exception or a tuple as returned by [`sys.exc_info()`][sys.exc_info]
                to record a traceback with the log message.

                Set to `True` to use the currently handled exception.
        """
    def warn(self, msg_template: str, /, *, _tags: Sequence[str] | None = None, _exc_info: ExcInfo = False, **attributes: Any) -> None:
        """Log a warning message.

        ```py
        import logfire

        logfire.configure()

        logfire.warn('This is a warning log')
        ```

        Args:
            msg_template: The message to log.
            attributes: The attributes to bind to the log.
            _tags: An optional sequence of tags to include in the log.
            _exc_info: Set to an exception or a tuple as returned by [`sys.exc_info()`][sys.exc_info]
                to record a traceback with the log message.

                Set to `True` to use the currently handled exception.
        """
    def error(self, msg_template: str, /, *, _tags: Sequence[str] | None = None, _exc_info: ExcInfo = False, **attributes: Any) -> None:
        """Log an error message.

        ```py
        import logfire

        logfire.configure()

        logfire.error('This is an error log')
        ```

        Args:
            msg_template: The message to log.
            attributes: The attributes to bind to the log.
            _tags: An optional sequence of tags to include in the log.
            _exc_info: Set to an exception or a tuple as returned by [`sys.exc_info()`][sys.exc_info]
                to record a traceback with the log message.

                Set to `True` to use the currently handled exception.
        """
    def fatal(self, msg_template: str, /, *, _tags: Sequence[str] | None = None, _exc_info: ExcInfo = False, **attributes: Any) -> None:
        """Log a fatal message.

        ```py
        import logfire

        logfire.configure()

        logfire.fatal('This is a fatal log')
        ```

        Args:
            msg_template: The message to log.
            attributes: The attributes to bind to the log.
            _tags: An optional sequence of tags to include in the log.
            _exc_info: Set to an exception or a tuple as returned by [`sys.exc_info()`][sys.exc_info]
                to record a traceback with the log message.

                Set to `True` to use the currently handled exception.
        """
    def exception(self, msg_template: str, /, *, _tags: Sequence[str] | None = None, _exc_info: ExcInfo = True, **attributes: Any) -> None:
        """The same as `error` but with `_exc_info=True` by default.

        This means that a traceback will be logged for any currently handled exception.

        Args:
            msg_template: The message to log.
            attributes: The attributes to bind to the log.
            _tags: An optional sequence of tags to include in the log.
            _exc_info: Set to an exception or a tuple as returned by [`sys.exc_info()`][sys.exc_info]
                to record a traceback with the log message.
        """
    def span(self, msg_template: str, /, *, _tags: Sequence[str] | None = None, _span_name: str | None = None, _level: LevelName | None = None, _links: Sequence[tuple[SpanContext, otel_types.Attributes]] = (), **attributes: Any) -> LogfireSpan:
        """Context manager for creating a span.

        ```py
        import logfire

        logfire.configure()

        with logfire.span('This is a span {a=}', a='data'):
            logfire.info('new log 1')
        ```

        Args:
            msg_template: The template for the span message.
            _span_name: The span name. If not provided, the `msg_template` will be used.
            _tags: An optional sequence of tags to include in the span.
            _level: An optional log level name.
            _links: An optional sequence of links to other spans. Each link is a tuple of a span context and attributes.
            attributes: The arguments to include in the span and format the message template with.
                Attributes starting with an underscore are not allowed.
        """
    @overload
    def instrument(self, msg_template: LiteralString | None = None, *, span_name: str | None = None, extract_args: bool | Iterable[str] = True, allow_generator: bool = False) -> Callable[[Callable[P, R]], Callable[P, R]]:
        """Decorator for instrumenting a function as a span.

        ```py
        import logfire

        logfire.configure()


        @logfire.instrument('This is a span {a=}')
        def my_function(a: int):
            logfire.info('new log {a=}', a=a)
        ```

        Args:
            msg_template: The template for the span message. If not provided, the module and function name will be used.
            span_name: The span name. If not provided, the `msg_template` will be used.
            extract_args: By default, all function call arguments are logged as span attributes.
                Set to `False` to disable this, or pass an iterable of argument names to include.
            allow_generator: Set to `True` to prevent a warning when instrumenting a generator function.
                Read https://logfire.pydantic.dev/docs/guides/advanced/generators/#using-logfireinstrument first.
        """
    @overload
    def instrument(self, func: Callable[P, R]) -> Callable[P, R]:
        """Decorator for instrumenting a function as a span, with default configuration.

        ```py
        import logfire

        logfire.configure()


        @logfire.instrument
        def my_function(a: int):
            logfire.info('new log {a=}', a=a)
        ```
        """
    def log(self, level: LevelName | int, msg_template: str, attributes: dict[str, Any] | None = None, tags: Sequence[str] | None = None, exc_info: ExcInfo = False, console_log: bool | None = None) -> None:
        """Log a message.

        ```py
        import logfire

        logfire.configure()

        logfire.log('info', 'This is a log {a}', {'a': 'Apple'})
        ```

        Args:
            level: The level of the log.
            msg_template: The message to log.
            attributes: The attributes to bind to the log.
            tags: An optional sequence of tags to include in the log.
            exc_info: Set to an exception or a tuple as returned by [`sys.exc_info()`][sys.exc_info]
                to record a traceback with the log message.

                Set to `True` to use the currently handled exception.
            console_log: Whether to log to the console, defaults to `True`.
        """
    def with_tags(self, *tags: str) -> Logfire:
        """A new Logfire instance which always uses the given tags.

        ```py
        import logfire

        logfire.configure()

        local_logfire = logfire.with_tags('tag1')
        local_logfire.info('a log message', _tags=['tag2'])

        # This is equivalent to:
        logfire.info('a log message', _tags=['tag1', 'tag2'])
        ```

        Args:
            tags: The tags to add.

        Returns:
            A new Logfire instance with the `tags` added to any existing tags.
        """
    def with_trace_sample_rate(self, sample_rate: float) -> Logfire:
        """A new Logfire instance with the given sampling ratio applied.

        Args:
            sample_rate: The sampling ratio to use.

        Returns:
            A new Logfire instance with the sampling ratio applied.
        """
    def with_settings(self, *, tags: Sequence[str] = (), stack_offset: int | None = None, console_log: bool | None = None, custom_scope_suffix: str | None = None) -> Logfire:
        """A new Logfire instance which uses the given settings.

        Args:
            tags: Sequence of tags to include in the log.
            stack_offset: The stack level offset to use when collecting stack info, also affects the warning which
                message formatting might emit, defaults to `0` which means the stack info will be collected from the
                position where [`logfire.log`][logfire.Logfire.log] was called.
            console_log: Whether to log to the console, defaults to `True`.
            custom_scope_suffix: A custom suffix to append to `logfire.` e.g. `logfire.loguru`.

                It should only be used when instrumenting another library with Logfire, such as structlog or loguru.

                See the `instrumenting_module_name` parameter on
                [TracerProvider.get_tracer][opentelemetry.sdk.trace.TracerProvider.get_tracer] for more info.

        Returns:
            A new Logfire instance with the given settings applied.
        """
    def force_flush(self, timeout_millis: int = 3000) -> bool:
        """Force flush all spans and metrics.

        Args:
            timeout_millis: The timeout in milliseconds.

        Returns:
            Whether the flush of spans was successful.
        """
    def log_slow_async_callbacks(self, slow_duration: float = 0.1) -> ContextManager[None]:
        """Log a warning whenever a function running in the asyncio event loop blocks for too long.

        This works by patching the `asyncio.events.Handle._run` method.

        Args:
            slow_duration: the threshold in seconds for when a callback is considered slow.

        Returns:
            A context manager that will revert the patch when exited.
                This context manager doesn't take into account threads or other concurrency.
                Calling this method will immediately apply the patch
                without waiting for the context manager to be opened,
                i.e. it's not necessary to use this as a context manager.
        """
    def install_auto_tracing(self, modules: Sequence[str] | Callable[[AutoTraceModule], bool], *, min_duration: float, check_imported_modules: Literal['error', 'warn', 'ignore'] = 'error') -> None:
        """Install automatic tracing.

        See the [Auto-Tracing guide](https://logfire.pydantic.dev/docs/guides/onboarding_checklist/add_auto_tracing/)
        for more info.

        This will trace all non-generator function calls in the modules specified by the modules argument.
        It's equivalent to wrapping the body of every function in matching modules in `with logfire.span(...):`.

        !!! note
            This function MUST be called before any of the modules to be traced are imported.

            Generator functions will not be traced for reasons explained [here](https://logfire.pydantic.dev/docs/guides/advanced/generators/).

        This works by inserting a new meta path finder into `sys.meta_path`, so inserting another finder before it
        may prevent it from working.

        It relies on being able to retrieve the source code via at least one other existing finder in the meta path,
        so it may not work if standard finders are not present or if the source code is not available.
        A modified version of the source code is then compiled and executed in place of the original module.

        Args:
            modules: List of module names to trace, or a function which returns True for modules that should be traced.
                If a list is provided, any submodules within a given module will also be traced.
            min_duration: A minimum duration in seconds for which a function must run before it's traced.
                Setting to `0` causes all functions to be traced from the beginning.
                Otherwise, the first time(s) each function is called, it will be timed but not traced.
                Only after the function has run for at least `min_duration` will it be traced in subsequent calls.
            check_imported_modules: If this is `'error'` (the default), then an exception will be raised if any of the
                modules in `sys.modules` (i.e. modules that have already been imported) match the modules to trace.
                Set to `'warn'` to issue a warning instead, or `'ignore'` to skip the check.
        """
    def instrument_pydantic(self, record: PydanticPluginRecordValues = 'all', include: Iterable[str] = (), exclude: Iterable[str] = ()) -> None:
        """Instrument Pydantic model validations.

        This must be called before defining and importing the model classes you want to instrument.
        See the [Pydantic integration guide](https://logfire.pydantic.dev/docs/integrations/pydantic/) for more info.

        Args:
            record: The record mode for the Pydantic plugin. It can be one of the following values:

                - `all`: Send traces and metrics for all events. This is default value.
                - `failure`: Send metrics for all validations and traces only for validation failures.
                - `metrics`: Send only metrics.
                - `off`: Disable instrumentation.
            include:
                By default, third party modules are not instrumented. This option allows you to include specific modules.
            exclude:
                Exclude specific modules from instrumentation.
        """
    def instrument_fastapi(self, app: FastAPI, *, capture_headers: bool = False, request_attributes_mapper: Callable[[Request | WebSocket, dict[str, Any]], dict[str, Any] | None] | None = None, excluded_urls: str | Iterable[str] | None = None, record_send_receive: bool = False, **opentelemetry_kwargs: Any) -> ContextManager[None]:
        """Instrument a FastAPI app so that spans and logs are automatically created for each request.

        Uses the [OpenTelemetry FastAPI Instrumentation](https://opentelemetry-python-contrib.readthedocs.io/en/latest/instrumentation/fastapi/fastapi.html)
        under the hood, with some additional features.

        Args:
            app: The FastAPI app to instrument.
            capture_headers: Set to `True` to capture all request and response headers.
            request_attributes_mapper: A function that takes a [`Request`][fastapi.Request] or [`WebSocket`][fastapi.WebSocket]
                and a dictionary of attributes and returns a new dictionary of attributes.
                The input dictionary will contain:

                - `values`: A dictionary mapping argument names of the endpoint function to parsed and validated values.
                - `errors`: A list of validation errors for any invalid inputs.

                The returned dictionary will be used as the attributes for a log message.
                If `None` is returned, no log message will be created.

                You can use this to e.g. only log validation errors, or nothing at all.
                You can also add custom attributes.

                The default implementation will return the input dictionary unchanged.
                The function mustn't modify the contents of `values` or `errors`.
            excluded_urls: A string of comma-separated regexes which will exclude a request from tracing if the full URL
                matches any of the regexes. This applies to both the Logfire and OpenTelemetry instrumentation.
                If not provided, the environment variables
                `OTEL_PYTHON_FASTAPI_EXCLUDED_URLS` and `OTEL_PYTHON_EXCLUDED_URLS` will be checked.
            record_send_receive: Set to `True` to allow the OpenTelemetry ASGI middleware to create send/receive spans.

                These are disabled by default to reduce overhead and the number of spans created,
                since many can be created for a single request, and they are not often useful.
                If enabled, they will be set to debug level, meaning they will usually still be hidden in the UI.
            opentelemetry_kwargs: Additional keyword arguments to pass to the OpenTelemetry FastAPI instrumentation.

        Returns:
            A context manager that will revert the instrumentation when exited.
                This context manager doesn't take into account threads or other concurrency.
                Calling this method will immediately apply the instrumentation
                without waiting for the context manager to be opened,
                i.e. it's not necessary to use this as a context manager.
        """
    def instrument_openai(self, openai_client: openai.OpenAI | openai.AsyncOpenAI | type[openai.OpenAI] | type[openai.AsyncOpenAI] | None = None, *, suppress_other_instrumentation: bool = True) -> ContextManager[None]:
        """Instrument an OpenAI client so that spans are automatically created for each request.

        The following methods are instrumented for both the sync and the async clients:

        - [`client.chat.completions.create`](https://platform.openai.com/docs/guides/text-generation/chat-completions-api) — with and without `stream=True`
        - [`client.completions.create`](https://platform.openai.com/docs/guides/text-generation/completions-api) — with and without `stream=True`
        - [`client.embeddings.create`](https://platform.openai.com/docs/guides/embeddings/how-to-get-embeddings)
        - [`client.images.generate`](https://platform.openai.com/docs/guides/images/generations)

        When `stream=True` a second span is created to instrument the streamed response.

        Example usage:

        ```python
        import logfire
        import openai

        client = openai.OpenAI()
        logfire.configure()
        logfire.instrument_openai(client)

        response = client.chat.completions.create(
            model='gpt-4',
            messages=[
                {'role': 'system', 'content': 'You are a helpful assistant.'},
                {'role': 'user', 'content': 'What is four plus five?'},
            ],
        )
        print('answer:', response.choices[0].message.content)
        ```

        Args:
            openai_client: The OpenAI client or class to instrument:

                - `None` (the default) to instrument both the `openai.OpenAI` and `openai.AsyncOpenAI` classes.
                - The `openai.OpenAI` class or a subclass
                - The `openai.AsyncOpenAI` class or a subclass
                - An instance of `openai.OpenAI`
                - An instance of `openai.AsyncOpenAI`

            suppress_other_instrumentation: If True, suppress any other OTEL instrumentation that may be otherwise
                enabled. In reality, this means the HTTPX instrumentation, which could otherwise be called since
                OpenAI uses HTTPX to make HTTP requests.

        Returns:
            A context manager that will revert the instrumentation when exited.
                Use of this context manager is optional.
        """
    def instrument_anthropic(self, anthropic_client: anthropic.Anthropic | anthropic.AsyncAnthropic | type[anthropic.Anthropic] | type[anthropic.AsyncAnthropic] | None = None, *, suppress_other_instrumentation: bool = True) -> ContextManager[None]:
        """Instrument an Anthropic client so that spans are automatically created for each request.

        The following methods are instrumented for both the sync and the async clients:

        - [`client.messages.create`](https://docs.anthropic.com/en/api/messages)
        - [`client.messages.stream`](https://docs.anthropic.com/en/api/messages-streaming)
        - [`client.beta.tools.messages.create`](https://docs.anthropic.com/en/docs/tool-use)

        When `stream=True` a second span is created to instrument the streamed response.

        Example usage:

        ```python
        import logfire
        import anthropic

        client = anthropic.Anthropic()
        logfire.configure()
        logfire.instrument_anthropic(client)

        response = client.messages.create(
            model='claude-3-haiku-20240307',
            system='You are a helpful assistant.',
            messages=[
                {'role': 'user', 'content': 'What is four plus five?'},
            ],
        )
        print('answer:', response.content[0].text)
        ```

        Args:
            anthropic_client: The Anthropic client or class to instrument:

                - `None` (the default) to instrument both the
                    `anthropic.Anthropic` and `anthropic.AsyncAnthropic` classes.
                - The `anthropic.Anthropic` class or a subclass
                - The `anthropic.AsyncAnthropic` class or a subclass
                - An instance of `anthropic.Anthropic`
                - An instance of `anthropic.AsyncAnthropic`

            suppress_other_instrumentation: If True, suppress any other OTEL instrumentation that may be otherwise
                enabled. In reality, this means the HTTPX instrumentation, which could otherwise be called since
                OpenAI uses HTTPX to make HTTP requests.

        Returns:
            A context manager that will revert the instrumentation when exited.
                Use of this context manager is optional.
        """
    def instrument_asyncpg(self, **kwargs: Unpack[AsyncPGInstrumentKwargs]) -> None:
        """Instrument the `asyncpg` module so that spans are automatically created for each query."""
    @overload
    def instrument_httpx(self, client: httpx.Client, capture_request_headers: bool = False, capture_response_headers: bool = False, **kwargs: Unpack[ClientKwargs]) -> None: ...
    @overload
    def instrument_httpx(self, client: httpx.AsyncClient, capture_request_headers: bool = False, capture_response_headers: bool = False, **kwargs: Unpack[AsyncClientKwargs]) -> None: ...
    @overload
<<<<<<< HEAD
    def instrument_httpx(self, client: None, capture_request_headers: bool = False, capture_response_headers: bool = False, **kwargs: Unpack[HTTPXInstrumentKwargs]) -> None: ...
=======
    def instrument_httpx(self, client: None = None, capture_request_headers: bool = False, capture_response_headers: bool = False, **kwargs: Unpack[HTTPXInstrumentKwargs]) -> None: ...
>>>>>>> 17151559
    def instrument_celery(self, **kwargs: Unpack[CeleryInstrumentKwargs]) -> None:
        """Instrument `celery` so that spans are automatically created for each task.

        Uses the
        [OpenTelemetry Celery Instrumentation](https://opentelemetry-python-contrib.readthedocs.io/en/latest/instrumentation/celery/celery.html)
        library.
        """
    def instrument_django(self, capture_headers: bool = False, is_sql_commentor_enabled: bool | None = None, request_hook: Callable[[Span, HttpRequest], None] | None = None, response_hook: Callable[[Span, HttpRequest, HttpResponse], None] | None = None, excluded_urls: str | None = None, **kwargs: Any) -> None:
        """Instrument `django` so that spans are automatically created for each web request.

        Uses the
        [OpenTelemetry Django Instrumentation](https://opentelemetry-python-contrib.readthedocs.io/en/latest/instrumentation/django/django.html)
        library.

        Args:
            capture_headers: Set to `True` to capture all request and response headers.
            is_sql_commentor_enabled: Adds comments to SQL queries performed by Django,
                so that database logs have additional context.

                This does NOT create spans/logs for the queries themselves.
                For that you need to instrument the database driver, e.g. with `logfire.instrument_psycopg()`.

                To configure the SQL Commentor, see the OpenTelemetry documentation for the
                values that need to be added to `settings.py`.

            request_hook: A function called right after a span is created for a request.
                The function should accept two arguments: the span and the Django `Request` object.

            response_hook: A function called right before a span is finished for the response.
                The function should accept three arguments:
                the span, the Django `Request` object, and the Django `Response` object.

            excluded_urls: A string containing a comma-delimited list of regexes used to exclude URLs from tracking.

            **kwargs: Additional keyword arguments to pass to the OpenTelemetry `instrument` method,
                for future compatibility.

        """
    def instrument_requests(self, excluded_urls: str | None = None, **kwargs: Any) -> None:
        """Instrument the `requests` module so that spans are automatically created for each request.

        Args:
            excluded_urls: A string containing a comma-delimited list of regexes used to exclude URLs from tracking
            **kwargs: Additional keyword arguments to pass to the OpenTelemetry `instrument` methods,
                particularly `request_hook` and `response_hook`.
        """
    def instrument_psycopg(self, conn_or_module: Any = None, **kwargs: Unpack[PsycopgInstrumentKwargs]) -> None:
        """Instrument a `psycopg` connection or module so that spans are automatically created for each query.

        Uses the OpenTelemetry instrumentation libraries for
        [`psycopg`](https://opentelemetry-python-contrib.readthedocs.io/en/latest/instrumentation/psycopg/psycopg.html)
        and
        [`psycopg2`](https://opentelemetry-python-contrib.readthedocs.io/en/latest/instrumentation/psycopg2/psycopg2.html).

        Args:
            conn_or_module: Can be:

                - The `psycopg` (version 3) or `psycopg2` module.
                - The string `'psycopg'` or `'psycopg2'` to instrument the module.
                - `None` (the default) to instrument whichever module(s) are installed.
                - A `psycopg` or `psycopg2` connection.

            **kwargs: Additional keyword arguments to pass to the OpenTelemetry `instrument` methods,
                particularly `enable_commenter` and `commenter_options`.
        """
    def instrument_flask(self, app: Flask, *, capture_headers: bool = False, **kwargs: Unpack[FlaskInstrumentKwargs]) -> None:
        """Instrument `app` so that spans are automatically created for each request.

        Uses the
        [OpenTelemetry Flask Instrumentation](https://opentelemetry-python-contrib.readthedocs.io/en/latest/instrumentation/flask/flask.html)
        library, specifically `FlaskInstrumentor().instrument_app()`, to which it passes `**kwargs`.

        Args:
            app: The Flask app to instrument.
            capture_headers: Set to `True` to capture all request and response headers.
            **kwargs: Additional keyword arguments to pass to the OpenTelemetry Flask instrumentation.
        """
    def instrument_starlette(self, app: Starlette, *, capture_headers: bool = False, record_send_receive: bool = False, **kwargs: Unpack[StarletteInstrumentKwargs]) -> None:
        """Instrument `app` so that spans are automatically created for each request.

        Uses the
        [OpenTelemetry Starlette Instrumentation](https://opentelemetry-python-contrib.readthedocs.io/en/latest/instrumentation/starlette/starlette.html)
        library, specifically `StarletteInstrumentor.instrument_app()`, to which it passes `**kwargs`.

        Args:
            app: The Starlette app to instrument.
            capture_headers: Set to `True` to capture all request and response headers.
            record_send_receive: Set to `True` to allow the OpenTelemetry ASGI middleware to create send/receive spans.

                These are disabled by default to reduce overhead and the number of spans created,
                since many can be created for a single request, and they are not often useful.
                If enabled, they will be set to debug level, meaning they will usually still be hidden in the UI.
            **kwargs: Additional keyword arguments to pass to the OpenTelemetry Starlette instrumentation.
        """
    def instrument_asgi(self, app: ASGIApp, capture_headers: bool = False, record_send_receive: bool = False, **kwargs: Unpack[ASGIInstrumentKwargs]) -> ASGIApp:
        """Instrument `app` so that spans are automatically created for each request.

        Uses the ASGI [`OpenTelemetryMiddleware`][opentelemetry.instrumentation.asgi.OpenTelemetryMiddleware] under
        the hood, to which it passes `**kwargs`.

        Warning:
            Instead of modifying the app in place, this method returns the instrumented ASGI application.

        Args:
            app: The ASGI application to instrument.
            capture_headers: Set to `True` to capture all request and response headers.
            record_send_receive: Set to `True` to allow the OpenTelemetry ASGI middleware to create send/receive spans.

                These are disabled by default to reduce overhead and the number of spans created,
                since many can be created for a single request, and they are not often useful.
                If enabled, they will be set to debug level, meaning they will usually still be hidden in the UI.
            **kwargs: Additional keyword arguments to pass to the OpenTelemetry ASGI middleware.

        Returns:
            The instrumented ASGI application.
        """
    def instrument_wsgi(self, app: WSGIApplication, capture_headers: bool = False, **kwargs: Unpack[WSGIInstrumentKwargs]) -> WSGIApplication:
        """Instrument `app` so that spans are automatically created for each request.

        Uses the WSGI [`OpenTelemetryMiddleware`][opentelemetry.instrumentation.wsgi.OpenTelemetryMiddleware] under
        the hood, to which it passes `**kwargs`.

        Warning:
            Instead of modifying the app in place, this method returns the instrumented WSGI application.

        Args:
            app: The WSGI application to instrument.
            capture_headers: Set to `True` to capture all request and response headers.
            **kwargs: Additional keyword arguments to pass to the OpenTelemetry WSGI middleware.

        Returns:
            The instrumented WSGI application.
        """
    def instrument_aiohttp_client(self, **kwargs: Any) -> None:
        """Instrument the `aiohttp` module so that spans are automatically created for each client request.

        Uses the
        [OpenTelemetry aiohttp client Instrumentation](https://opentelemetry-python-contrib.readthedocs.io/en/latest/instrumentation/aiohttp_client/aiohttp_client.html)
        library, specifically `AioHttpClientInstrumentor().instrument()`, to which it passes `**kwargs`.
        """
    def instrument_sqlalchemy(self, **kwargs: Unpack[SQLAlchemyInstrumentKwargs]) -> None:
        """Instrument the `sqlalchemy` module so that spans are automatically created for each query.

        Uses the
        [OpenTelemetry SQLAlchemy Instrumentation](https://opentelemetry-python-contrib.readthedocs.io/en/latest/instrumentation/sqlalchemy/sqlalchemy.html)
        library, specifically `SQLAlchemyInstrumentor().instrument()`, to which it passes `**kwargs`.
        """
    def instrument_sqlite3(self, conn: SQLite3Connection = None, **kwargs: Unpack[SQLite3InstrumentKwargs]) -> SQLite3Connection:
        """Instrument the `sqlite3` module or a specific connection so that spans are automatically created for each operation.

        Uses the
        [OpenTelemetry SQLite3 Instrumentation](https://opentelemetry-python-contrib.readthedocs.io/en/latest/instrumentation/sqlite3/sqlite3.html)
        library.

        Args:
            conn: The `sqlite3` connection to instrument, or `None` to instrument all connections.
            **kwargs: Additional keyword arguments to pass to the OpenTelemetry `instrument` methods.

        Returns:
            If a connection is provided, returns the instrumented connection. If no connection is provided, returns `None`.
        """
    def instrument_aws_lambda(self, lambda_handler: LambdaHandler, **kwargs: Unpack[AwsLambdaInstrumentKwargs]) -> None:
        """Instrument AWS Lambda so that spans are automatically created for each invocation.

        Uses the
        [OpenTelemetry AWS Lambda Instrumentation](https://opentelemetry-python-contrib.readthedocs.io/en/latest/instrumentation/aws_lambda/aws_lambda.html)
        library, specifically `AwsLambdaInstrumentor().instrument()`, to which it passes `**kwargs`.
        """
    def instrument_pymongo(self, **kwargs: Unpack[PymongoInstrumentKwargs]) -> None:
        """Instrument the `pymongo` module so that spans are automatically created for each operation.

        Uses the
        [OpenTelemetry pymongo Instrumentation](https://opentelemetry-python-contrib.readthedocs.io/en/latest/instrumentation/pymongo/pymongo.html)
        library, specifically `PymongoInstrumentor().instrument()`, to which it passes `**kwargs`.
        """
    def instrument_redis(self, capture_statement: bool = False, **kwargs: Unpack[RedisInstrumentKwargs]) -> None:
        """Instrument the `redis` module so that spans are automatically created for each operation.

        Uses the
        [OpenTelemetry Redis Instrumentation](https://opentelemetry-python-contrib.readthedocs.io/en/latest/instrumentation/redis/redis.html)
        library, specifically `RedisInstrumentor().instrument()`, to which it passes `**kwargs`.

        Args:
            capture_statement: Set to `True` to capture the statement in the span attributes.
            kwargs: Additional keyword arguments to pass to the OpenTelemetry `instrument` methods.
        """
    def instrument_mysql(self, conn: MySQLConnection = None, **kwargs: Unpack[MySQLInstrumentKwargs]) -> MySQLConnection:
        """Instrument the `mysql` module or a specific MySQL connection so that spans are automatically created for each operation.

        Uses the
        [OpenTelemetry MySQL Instrumentation](https://opentelemetry-python-contrib.readthedocs.io/en/latest/instrumentation/mysql/mysql.html)
        library.

        Args:
            conn: The `mysql` connection to instrument, or `None` to instrument all connections.
            **kwargs: Additional keyword arguments to pass to the OpenTelemetry `instrument` methods.

        Returns:
            If a connection is provided, returns the instrumented connection. If no connection is provided, returns None.
        """
    def instrument_system_metrics(self, config: SystemMetricsConfig | None = None, base: SystemMetricsBase = 'basic') -> None:
        """Collect system metrics.

        See [the guide](https://logfire.pydantic.dev/docs/integrations/system-metrics/) for more information.

        Args:
            config: A dictionary where the keys are metric names
                and the values are optional further configuration for that metric.
            base: A string indicating the base config dictionary which `config` will be merged with,
                or `None` for an empty base config.
        """
    def metric_counter(self, name: str, *, unit: str = '', description: str = '') -> Counter:
        """Create a counter metric.

        A counter is a cumulative metric that represents a single numerical value that only ever goes up.

        ```py
        import logfire

        logfire.configure()
        counter = logfire.metric_counter('exceptions', unit='1', description='Number of exceptions caught')

        try:
            raise Exception('oops')
        except Exception:
            counter.add(1)
        ```

        See the [Opentelemetry documentation](https://opentelemetry.io/docs/specs/otel/metrics/api/#counter) about
        counters.

        Args:
            name: The name of the metric.
            unit: The unit of the metric.
            description: The description of the metric.

        Returns:
            The counter metric.
        """
    def metric_histogram(self, name: str, *, unit: str = '', description: str = '') -> Histogram:
        """Create a histogram metric.

        A histogram is a metric that samples observations (usually things like request durations or response sizes).

        ```py
        import logfire

        logfire.configure()
        histogram = logfire.metric_histogram('bank.amount_transferred', unit='$', description='Amount transferred')


        def transfer(amount: int):
            histogram.record(amount)
        ```

        See the [Opentelemetry documentation](https://opentelemetry.io/docs/specs/otel/metrics/api/#histogram) about

        Args:
            name: The name of the metric.
            unit: The unit of the metric.
            description: The description of the metric.

        Returns:
            The histogram metric.
        """
    def metric_gauge(self, name: str, *, unit: str = '', description: str = '') -> Gauge:
        """Create a gauge metric.

        Gauge is a synchronous instrument which can be used to record non-additive measurements.

        ```py
        import logfire

        logfire.configure()
        gauge = logfire.metric_gauge('system.cpu_usage', unit='%', description='CPU usage')


        def update_cpu_usage(cpu_percent):
            gauge.set(cpu_percent)
        ```

        See the [Opentelemetry documentation](https://opentelemetry.io/docs/specs/otel/metrics/api/#gauge) about gauges.

        Args:
            name: The name of the metric.
            unit: The unit of the metric.
            description: The description of the metric.

        Returns:
            The gauge metric.
        """
    def metric_up_down_counter(self, name: str, *, unit: str = '', description: str = '') -> UpDownCounter:
        """Create an up-down counter metric.

        An up-down counter is a cumulative metric that represents a single numerical value that can be adjusted up or
        down.

        ```py
        import logfire

        logfire.configure()
        up_down_counter = logfire.metric_up_down_counter('users.logged_in', unit='1', description='Users logged in')


        def on_login(user):
            up_down_counter.add(1)


        def on_logout(user):
            up_down_counter.add(-1)
        ```

        See the [Opentelemetry documentation](https://opentelemetry.io/docs/specs/otel/metrics/api/#updowncounter) about
        up-down counters.

        Args:
            name: The name of the metric.
            unit: The unit of the metric.
            description: The description of the metric.

        Returns:
            The up-down counter metric.
        """
    def metric_counter_callback(self, name: str, *, callbacks: Sequence[CallbackT], unit: str = '', description: str = '') -> None:
        """Create a counter metric that uses a callback to collect observations.

        The counter metric is a cumulative metric that represents a single numerical value that only ever goes up.

        ```py
        import logfire
        import psutil
        from opentelemetry.metrics import CallbackOptions, Observation

        logfire.configure()


        def cpu_usage_callback(options: CallbackOptions):
            cpu_percents = psutil.cpu_percent(percpu=True)

            for i, cpu_percent in enumerate(cpu_percents):
                yield Observation(cpu_percent, {'cpu': i})


        cpu_usage_counter = logfire.metric_counter_callback(
            'system.cpu.usage',
            callbacks=[cpu_usage_callback],
            unit='%',
            description='CPU usage',
        )
        ```

        See the [Opentelemetry documentation](https://opentelemetry.io/docs/specs/otel/metrics/api/#asynchronous-counter)
        about asynchronous counter.

        Args:
            name: The name of the metric.
            callbacks: A sequence of callbacks that return an iterable of
                [Observation](https://opentelemetry-python.readthedocs.io/en/latest/api/metrics.html#opentelemetry.metrics.Observation).
            unit: The unit of the metric.
            description: The description of the metric.
        """
    def metric_gauge_callback(self, name: str, callbacks: Sequence[CallbackT], *, unit: str = '', description: str = '') -> None:
        """Create a gauge metric that uses a callback to collect observations.

        The gauge metric is a metric that represents a single numerical value that can arbitrarily go up and down.

        ```py
        import threading

        import logfire
        from opentelemetry.metrics import CallbackOptions, Observation

        logfire.configure()


        def thread_count_callback(options: CallbackOptions):
            yield Observation(threading.active_count())


        logfire.metric_gauge_callback(
            'system.thread_count',
            callbacks=[thread_count_callback],
            unit='1',
            description='Number of threads',
        )
        ```

        See the [Opentelemetry documentation](https://opentelemetry.io/docs/specs/otel/metrics/api/#asynchronous-gauge)
        about asynchronous gauge.

        Args:
            name: The name of the metric.
            callbacks: A sequence of callbacks that return an iterable of
                [Observation](https://opentelemetry-python.readthedocs.io/en/latest/api/metrics.html#opentelemetry.metrics.Observation).
            unit: The unit of the metric.
            description: The description of the metric.
        """
    def metric_up_down_counter_callback(self, name: str, callbacks: Sequence[CallbackT], *, unit: str = '', description: str = '') -> None:
        """Create an up-down counter metric that uses a callback to collect observations.

        The up-down counter is a cumulative metric that represents a single numerical value that can be adjusted up or
        down.

        ```py
        import logfire
        from opentelemetry.metrics import CallbackOptions, Observation

        logfire.configure()

        items = []


        def inventory_callback(options: CallbackOptions):
            yield Observation(len(items))


        logfire.metric_up_down_counter_callback(
            name='store.inventory',
            description='Number of items in the inventory',
            callbacks=[inventory_callback],
        )
        ```

        See the [Opentelemetry documentation](https://opentelemetry.io/docs/specs/otel/metrics/api/#asynchronous-updowncounter)
        about asynchronous up-down counters.

        Args:
            name: The name of the metric.
            callbacks: A sequence of callbacks that return an iterable of
                [Observation](https://opentelemetry-python.readthedocs.io/en/latest/api/metrics.html#opentelemetry.metrics.Observation).
            unit: The unit of the metric.
            description: The description of the metric.
        """
    def suppress_scopes(self, *scopes: str) -> None:
        """Prevent spans and metrics from being created for the given OpenTelemetry scope names.

        To get the scope name of a span/metric,
        check the value of the `otel_scope_name` column in the Logfire database.
        """
    def shutdown(self, timeout_millis: int = 30000, flush: bool = True) -> bool:
        """Shut down all tracers and meters.

        This will clean up any resources used by the tracers and meters and flush any remaining spans and metrics.

        Args:
            timeout_millis: The timeout in milliseconds.
            flush: Whether to flush remaining spans and metrics before shutting down.

        Returns:
            `False` if the timeout was reached before the shutdown was completed, `True` otherwise.
        """

class FastLogfireSpan:
    """A simple version of `LogfireSpan` optimized for auto-tracing."""
    def __init__(self, span: trace_api.Span) -> None: ...
    def __enter__(self) -> FastLogfireSpan: ...
    def __exit__(self, exc_type: type[BaseException] | None, exc_value: BaseException | None, traceback: Any) -> None: ...

class LogfireSpan(ReadableSpan):
    def __init__(self, span_name: str, otlp_attributes: dict[str, otel_types.AttributeValue], tracer: Tracer, json_schema_properties: JsonSchemaProperties, links: Sequence[tuple[SpanContext, otel_types.Attributes]]) -> None: ...
    def __getattr__(self, name: str) -> Any: ...
    def __enter__(self) -> LogfireSpan: ...
    def __exit__(self, exc_type: type[BaseException] | None, exc_value: BaseException | None, traceback: Any) -> None: ...
    @property
    def message_template(self) -> str | None: ...
    @property
    def tags(self) -> tuple[str, ...]: ...
    @tags.setter
    def tags(self, new_tags: Sequence[str]) -> None:
        """Set or add tags to the span."""
    @property
    def message(self) -> str: ...
    @message.setter
    def message(self, message: str): ...
    def end(self) -> None:
        """Sets the current time as the span's end time.

        The span's end time is the wall time at which the operation finished.

        Only the first call to this method is recorded, further calls are ignored so you
        can call this within the span's context manager to end it before the context manager
        exits.
        """
    def set_attribute(self, key: str, value: Any) -> None:
        """Sets an attribute on the span.

        Args:
            key: The key of the attribute.
            value: The value of the attribute.
        """
    def set_attributes(self, attributes: dict[str, Any]) -> None:
        """Sets the given attributes on the span."""
    def add_link(self, context: SpanContext, attributes: otel_types.Attributes = None) -> None: ...
    def record_exception(self, exception: BaseException, attributes: otel_types.Attributes = None, timestamp: int | None = None, escaped: bool = False) -> None:
        """Records an exception as a span event.

        Delegates to the OpenTelemetry SDK `Span.record_exception` method.
        """
    def is_recording(self) -> bool: ...
    def set_level(self, level: LevelName | int):
        """Set the log level of this span."""

class NoopSpan:
    """Implements the same methods as `LogfireSpan` but does nothing.

    Used in place of `LogfireSpan` and `FastLogfireSpan` when an exception occurs during span creation.
    This way code like:

        with logfire.span(...) as span:
            span.set_attribute(...)

    doesn't raise an error even if `logfire.span` fails internally.
    If `logfire.span` just returned `None` then the `with` block and the `span.set_attribute` call would raise an error.

    TODO this should also be used when tracing is disabled, e.g. before `logfire.configure()` has been called.
    """
    def __init__(self, /, *_args: Any, **__kwargs: Any) -> None: ...
    def __getattr__(self, _name: str) -> Any: ...
    def __enter__(self) -> NoopSpan: ...
    def __exit__(self, exc_type: type[BaseException] | None, exc_value: BaseException | None, traceback: Any) -> None: ...
    @property
    def message_template(self) -> str: ...
    @property
    def tags(self) -> tuple[str, ...]: ...
    @tags.setter
    def tags(self, new_tags: Sequence[str]) -> None: ...
    @property
    def message(self) -> str: ...
    @message.setter
    def message(self, message: str): ...
    def is_recording(self) -> bool: ...
AttributesValueType = TypeVar('AttributesValueType', bound=Any | otel_types.AttributeValue)

def user_attributes(attributes: dict[str, Any]) -> dict[str, otel_types.AttributeValue]:
    """Prepare attributes for sending to OpenTelemetry.

    This will convert any non-OpenTelemetry compatible types to JSON.
    """
def set_user_attribute(otlp_attributes: dict[str, otel_types.AttributeValue], key: str, value: Any) -> tuple[str, otel_types.AttributeValue]:
    """Convert a user attribute to an OpenTelemetry compatible type and add it to the given dictionary.

    Returns the final key and value that was added to the dictionary.
    The key will be the original key unless the value was `None`, in which case it will be `NULL_ARGS_KEY`.
    """
def set_user_attributes_on_raw_span(span: Span, attributes: dict[str, Any]) -> None: ...
P = ParamSpec('P')
R = TypeVar('R')<|MERGE_RESOLUTION|>--- conflicted
+++ resolved
@@ -555,11 +555,7 @@
     @overload
     def instrument_httpx(self, client: httpx.AsyncClient, capture_request_headers: bool = False, capture_response_headers: bool = False, **kwargs: Unpack[AsyncClientKwargs]) -> None: ...
     @overload
-<<<<<<< HEAD
-    def instrument_httpx(self, client: None, capture_request_headers: bool = False, capture_response_headers: bool = False, **kwargs: Unpack[HTTPXInstrumentKwargs]) -> None: ...
-=======
     def instrument_httpx(self, client: None = None, capture_request_headers: bool = False, capture_response_headers: bool = False, **kwargs: Unpack[HTTPXInstrumentKwargs]) -> None: ...
->>>>>>> 17151559
     def instrument_celery(self, **kwargs: Unpack[CeleryInstrumentKwargs]) -> None:
         """Instrument `celery` so that spans are automatically created for each task.
 
